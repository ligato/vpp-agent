# Release v1.4 (2018-05-24)

## Compatibility
- VPP v18.04 (ac2b736)
- cn-infra v1.3

## New Features
- [Consul](https://www.consul.io/)
  * Consul is now supported as an key-value store alternative to ETCD.
    More information in the [readme](https://github.com/ligato/cn-infra/blob/master/db/keyval/consul/README.md).
- [Telemetry](plugins/telemetry)
  * New plugin for collecting telemetry data about VPP metrics
    and serving them via HTTP server for Prometheus.
    More information in the [readme](plugins/telemetry/README.md).
- [Ipsecplugin](plugins/defaultplugins/ipsecplugin)
  * Now supports tunnel interface for encrypting all the data
    passing through that interface.
- [GRPC](plugins/defaultplugins/rpc) 
  * Vpp-agent itself can act as a GRPC server (no need for external executable)
  * All configuration types are supported (incl. linux interfaces, routes and ARP)
  * Client can read VPP notifications via vpp-agent.      

## Improvements
- [ifplugin](plugins/defaultplugins/ifplugin) 
  * Added support for self-twice-NAT
- __vpp-agent-grpc__ executable merged with [vpp-agent](cmd/vpp-agent) command.
- [govppmux](plugins/govppmux) 
  * [configure reply timeout](plugins/govppmux/README.md) can be configured.
  * Support for VPP started with custom shared memory prefix. SHM may be configured via govpp
    plugin config file. More info in the [readme](plugins/govppmux/README.md)

## Examples
- [localclient_linux](examples/localclient_vpp) now contains two examples, the old one demonstrating
  basic plugin functionality was moved to [plugin](examples/localclient_vpp/plugins) package, and 
  specialised example for [NAT](examples/localclient_vpp/nat) was added.
- [localclient_linux](examples/localclient_linux) now contains two examples, the old one demonstrating 
  [veth](examples/localclient_linux/veth) interface usage was moved to package and new example for linux
  [tap](examples/localclient_linux/tap) was added.


## Bugfix
  * Fixed case where creation of linux route with unreachable gateway thrown error. The route is 
    now appropriately cached and created when possible. 
  * Fixed issue with GoVPP channels returning errors after timeout.
  * Fixed various issues related to caching and resync in L2 cross-connect
  * Split horizon group is now correctly assigned if interface is created after bridge domain
  * Fixed issue where creation of FIB while interface was not a part of the bridge domain returned
    error

## Other
  * Overall redundancy cleanup and corrected naming for all proto models.
  * Added more unit tests for increased coverage and code stability. 

## Known issues
  * VPP crash may occur if there is interface with non-default VRF (>0). There is an 
    [VPP-1280](https://jira.fd.io/browse/VPP-1280) issue created with more details 

# Release v1.3 (2018-03-22)

## Compatibility
- VPP v18.01-rc0~605-g954d437
- cn-infra v1.2

The vpp-agent is now using custom VPP branch [stable-1801-contiv](https://github.com/vpp-dev/vpp/tree/stable-1801-contiv).

## New Features
- [ipsecplugin](plugins/vpp/ipsecplugin)
  * New plugin for IPSec added. The IPSec is supported for VPP only
    with linux set manually for now. IKEv2 is not yet supported.
    More information in the [readme](plugins/vpp/ipsecplugin/README.md).
- [nsplugin](plugins/linux/nsplugin)
  * New namespace plugin added. The configurator handles common namespace
    and microservice processing and communication with other Linux plugins.
- [ifplugin](plugins/vpp/ifplugin)
  * Added support for Network address translation. NAT plugin supports
    configuration of NAT44 interfaces, address pools and DNAT.
    More information in the [readme](plugins/vpp/ifplugin/README.md).
  * DHCP can now be configured for the interface  
- [l2plugin](plugins/vpp/l2plugin)
  * Split-horizon group can be configured for bridge domain interface.
- [l3plugin](plugins/vpp/l3plugin)
  * Added support for proxy ARP. For more information and configuration 
    example, please see [readme](plugins/vpp/l3plugin/README.md).
- [linux ifplugin](plugins/linux/ifplugin)
  * Support for automatic interface configuration (currently only TAP).
        
## Improvements
- [aclplugin](plugins/vpp/aclplugin)
  * Removed configuration order of interfaces. Access list can be now 
    configured even if interfaces do not exist yet, and add them later.
- [vpp-agent-ctl](cmd/vpp-agent-ctl) 
  * The vpp-agent-ctl was refactored and command info was updated.

## Docker Images
  * VPP can be build and run in release or debug mode.
  Read more information in the [readme](https://github.com/ligato/vpp-agent/blob/pantheon-dev/docker/dev_vpp_agent/README.md).
  * Production image is now smaller by roughly 40% (229MB).

## Bugfix
  * Resync of ifplugin in both, VPP and Linux, was improved. Interfaces
    with the same configuration data are not recreated during resync.
  * STN do not fail if IP address with mask is provided.
  * Fixed ingress/egress interface resolution in ACL.
  * Linux routes now check network reachability for gateway address b
    before configuration. It should prevent "network unreachable" errors 
    during config.
  * Corrected bridge domain crash in case non-bvi interface was added to
    another non-bvi interface.
  * Fixed several bugs related to VETH and AF-PACKET configuration and resync.

# Release v1.2 (2018-02-07)

## Compatibility
- VPP v18.04-rc0~90-gd95c39e
- cn-infra v1.1

### Improvements
- [aclplugin](plugins/vpp/aclplugin) 
  * Improved resync of ACL entries. Every new ACL entry is correctly configured in the VPP and all obosolete entries are read and removed. 
- [ifplugin](plugins/vpp/ifplugin) 
  * Improved resync of interfaces, BFD sessions, authentication keys, echo functions and STN. Better resolution of persistence config for interfaces. 
- [l2plugin](plugins/vpp/l2plugin) 
  * Improved resync of bridge domains, FIB entries and xConnect pairs. Resync now better correlates configuration present on the VPP with the NB setup.
- (Linux) [ifplugin](plugins/linux/l3plugin) 
  * ARP does not need the interface to be present on the VPP. Configuration is cached and put to the VPP if requirements are fullfiled. 

### Fixes
<<<<<<< HEAD
  * [vpp-agent-grpc](cmd/vpp-agent) (removed in 1.4 release, since then it is a part of the vpp-agent) now compiles properly
=======
  * __vpp-agent-grpc__ now compiles properly
>>>>>>> cdb27818
    together with other commands.

### Dependencies
  * Migrated from glide to dep

### Docker Images
  * VPP compilation now skips building of Java/C++ APIs,
    this saves build time and final image size.
  * Development image now runs VPP in debug mode with
    various debug options added in [VPP config file](docker/dev_vpp_agent/vpp.conf).

## Bugfix
- Fixed interface assignment in ACLs
- Fixed bridge domain BVI modification resolution

## Known Issues
- VPP can occasionally cause deadlock during checksum calculation (https://jira.fd.io/browse/VPP-1134)
- VPP-Agent might not properly handle initialization across plugins (this is not occuring currently, but needs to be tested more)

# Release v1.1 (2018-01-22)

## Compatibility
- VPP version v18.04-rc0~33-gb59bd65
- cn-infra v1.0.8

### New Features
- [ifplugin](plugins/vpp/ifplugin)
    - added support for un-numbered interfaces. Interface can be marked as un-numbered with information 
    about another interface containing required IP address. Un-numbered interface does not need to have 
    IP address set.
    - added support for virtio-based TAPv2 interfaces.
    - interface status is no longer stored in the ETCD by default and it can be turned on using appropriate
    setting in defaultplugins.conf. See  [readme](plugins/vpp/README.md) for more details.  
- [l2plugin](plugins/vpp/l2plugin)
    - bridge domain status is no longer stored in the ETCD by default and it can be turned on using appropriate
    setting in defaultplugins.conf. See  [readme](plugins/vpp/README.md) for more details.  

### Improvements
- [ifplugin](plugins/vpp/ifplugin)
    - default MTU value was removed in order to be able to just pass empty MTU field. MTU now can be 
    set only in interface configuration (preffered) or defined in defaultplugins.conf. If none of them
    is set, MTU value will be empty.
    - interface state data are stored in statuscheck readiness probe
- [l3plugin](plugins/vpp/l3plugin)
    - removed strict configuration order for VPP ARP entries and routes. Both ARP entry or route can 
    be configured without interface already present.
- [l4plugin](plugins/vpp/l4plugin)
   - removed strict configuration order for application namespaces. Application namespace can 
    be configured without interface already present.

### Localclient
- added API for ARP entries, L4 features, Application namespaces and STN rules.

### Logging
- consolidated and improved logging in defaultplugins and linuxplugins.

### Bugfix
- fixed skip-resync parameter if defaultplugins.conf is not provided.
- corrected af_packet type interface behavior if veth interface is created/removed.
- several fixes related to the af_packet and veth interface type configuration.
- microservice and veth-interface related events are synchronized.

## Known Issues
- VPP can occasionally cause deadlock during checksum calculation (https://jira.fd.io/browse/VPP-1134)
- VPP-Agent might not properly handle initialization across plugins (this is not occuring currently, but needs to be tested more)

# Release v1.0.8 (2017-11-21)

## Compatibility
- VPP v18.01-rc0-309-g70bfcaf
- cn-infra v1.0.7

### New Features
- [ifplugin](plugins/vpp/ifplugin)
   - ability to configure STN rules.  See respective
   [readme](plugins/vpp/ifplugin/README.md) in interface plugin for more details.
   - rx-mode settings can be set on interface. Ethernet-type interface can be set to POLLING mode, 
   other types of interfaces supports also INTERRUPT and ADAPTIVE. Fields to set QueueID/QueueIDValid
   are also available
- [l4plugin](plugins/vpp/l4plugin)
   - added new l4 plugin to the VPP plugins. It can be used to enable/disable L4 features 
   and configure application namespaces. See respective
    [readme](plugins/vpp/l4plugin/README.md) in L4 plugin for more details.
   - support for VPP plugins/l3plugin ARP configuration. The configurator can perform the
   basic CRUD operation with ARP config.
   
### Defaultplugins
- [ifplugin](plugins/vpp/ifplugin)
  - added possibility to add interface to any VRF table.
- [resync](plugins/vpp/data_resync.go)
  - resync error propagation improved. If any resynced configuration fails, rest of the resync
  completes and will not be interrupted. All errors which appears during resync are logged after. 
- added defaultpligins API.
- API contains new Method `DisableResync(keyPrefix ...string)`. One or more ETCD key prefixes 
  can be used as a parameter to disable resync for that specific key(s).
     
### Linuxplugin
- [l3plugin](plugins/linux/l3plugin)
  - route configuration do not return error if required interface is missing. Instead, the 
  route data are internally stored and configured when the interface appears.
     
### GOVPP
- delay flag removed from GoVPP plugin

### Documentation
- improved in multiple vpp-agent packages

### Minor fixes/improvements
- removed deadlinks from README files

# Release v1.0.7 (2017-10-30)

## Compatibility
- VPP version v18.01-rc0~154-gfc1c612
- cn-infra v1.0.6

### Major Themes

- [Default VPP plugin](plugins/vpp)
    - added resync strategies. Resync of VPP plugins (defaultplugins) can be set using 
    defaultpluigns config file; Resync can be set to full (always resync everything) or
    dependent on VPP configuration (if there is none, skip resync). Resync can be also 
    forced to skip using parameter. See appropriate changelog in 
    [Defaultplugins](plugins/vpp) for details.

### New Features

- [Linuxplugins L3Plugin](plugins/linux/l3plugin)
    - added support for basic CRUD operations with static Address resolution protocol 
    entries and static Routes.

# Release v1.0.6 (2017-10-17)

## Compatibility
- cn-infra v1.0.5

### Major Themes

- [LinuxPlugin](plugins/linux)
   - Configuration of vEth interfaces modified. Veth configuration defines
   two names: symbolic used internally and the one used in host OS.
   `HostIfName` field is optional. If it is not defined, the name in the host OS
   will be the same as the symbolic one - defined by `Name` field.

# Release v1.0.5 (2017-09-26)

## Compatibility
- VPP version v17.10-rc0~334-gce41a5c
- cn-infra v1.0.4

### Major Themes

- [GoVppMux](plugins/govppmux)
    - configuration file for govpp added
- [Kafka Partitions](vendor/github.com/ligato/cn-infra/messaging/kafka)
    - Changes in offset handling, only automatically partitioned messages (hash, random)
      have their offset marked. Manually partitioned messages are not marked.
    - Implemented post-init consumer (for manual partitioner only) which allows to start
      consuming after kafka-plugin Init()
    - Minimalistic examples & documentation for Kafka API will be improved in a later release.

# Release v1.0.4 (2017-09-08)

### Major Themes

- [Kafka Partitions](vendor/github.com/ligato/cn-infra/messaging/kafka)
    - Implemented new methods that allow to specificy partitions & offset parameters:
      * publish: Mux.NewSyncPublisherToPartition() & Mux.NewAsyncPublisherToPartition()
      * watch: ProtoWatcher.WatchPartition()
    - Minimalistic examples & documentation for Kafka API will be improved in a later release.
- [Flavors](flavors)
    - reduced to only [local.FlavorVppLocal](flavors/local/local_flavor.go) & [vpp.Flavor](flavors/vpp/vpp_flavor.go)
- [goVpp]
    - updated version waits until vpp is ready to accept a new connection

# Release v1.0.3 (2017-09-05)

### Major Themes

Enabled support for wathing data store `OfDifferentAgent()` - see:
* [examples/idx_iface_cache](examples/idx_iface_cache/main.go)
* [examples/examples/idx_bd_cache](examples/idx_bd_cache/main.go)
* [examples/idx_veth_cache](examples/idx_veth_cache/main.go)

Preview of new Kafka client API methods that allows to fill also partition and offset argument. New methods implementation ignores these new parameters for now (fallbacking to existing implementation based on `github.com/bsm/sarama-cluster` and `github.com/Shopify/sarama`).

## Compatibility
- VPP version v17.10-rc0~265-g809bc74 (upgraded because of VPP MEMIF fixes).

# Release v1.0.2 (2017-08-28)

## Compatibility
- VPP version v17.10-rc0~203

### Major Themes

Algorithms for applying northbound configuration (stored in ETCD key value data store)
to VPP in the proper order of VPP binary API calls implemented in [Default VPP plugin](plugins/vpp):
- network interfaces, especially:
  - MEMIFs (optimized dataplane network interface tailored for a container to container network connectivity)
  - VETHs (standard Linux Virtual Ethernet network interface)
  - AF_Packets (for accessing VETHs and similar type of interface)
  - VXLANs, Physical Network Interfaces, loopbacks ...
- L2 BD & X-Connects
- L3 IP Routes & VRFs
- ACL (Access Control List)

Support for Linux VETH northbound configuration implemented in [Linux Plugin](plugins/linux)
applied in proper order with VPP AF_Packet configuration.

Data Synchronization during startup for network interfaces & L2 BD
(support for situation when ETCD contain configuration before VPP Agent starts).

Data replication and events:
- Updating operational data in ETCD (VPP indexes such as  sw_if_index) and statistics (port counters).
- Updating statistics in Redis (optional once redis.conf available - see flags).
- Publishing link up/down events to Kafka message bus.

Miscellaneous:
- [Examples](examples)
- Tools:
  - [agentctl CLI tool](cmd/agentctl) that show state & configuration of VPP agents
  - [docker](docker): container-based development environment for the VPP agent
- other features inherited from cn-infra:
  - [health](https://github.com/ligato/cn-infra/tree/master/health): status check & k8s HTTP/REST probes
  - [logging](https://github.com/ligato/cn-infra/tree/master/logging): changing log level at runtime

### Extensibility & integration
Ability to extend the behavior of the VPP Agent by creating new plugins on top of [VPP Agent flavor](flavors/vpp).
New plugins can access API for configured:
<<<<<<< HEAD
[VPP Network interfaces](plugins/vpp/ifplugin/ifaceidx),
[Bridge domains](plugins/vpp/l2plugin/l2idx) and [VETHs](plugins/linux/ifplugin/ifaceidx)
=======
[VPP Network interfaces](plugins/defaultplugins/ifplugin/ifaceidx),
[Bridge domains](plugins/defaultplugins/l2plugin/l2idx) and [VETHs](plugins/linuxplugin/ifplugin/ifaceidx)
>>>>>>> cdb27818
based on [idxvpp](idxvpp) threadsafe map tailored for VPP data
with advanced features (multiple watchers, secondary indexes).

VPP Agent is embeddable in different software projects and with different systems
by using [Local Flavor](flavors/local) to reuse VPP Agent algorithms.
For doing this there is [VPP Agent client version 1](clientv1):
* local client - for embedded VPP Agent (communication inside one operating system process, VPP Agent effectively used as a library)
* remote client - for remote configuration of VPP Agent (while integrating for example with control plane)

## Known Issues
A rarely occurring problem during startup with binary API connectivity.
VPP rejects binary API connectivity when VPP Agent tries to connect
too early (plan fix this behavior in next release).<|MERGE_RESOLUTION|>--- conflicted
+++ resolved
@@ -12,16 +12,16 @@
   * New plugin for collecting telemetry data about VPP metrics
     and serving them via HTTP server for Prometheus.
     More information in the [readme](plugins/telemetry/README.md).
-- [Ipsecplugin](plugins/defaultplugins/ipsecplugin)
+- [Ipsecplugin](plugins/vpp/ipsecplugin)
   * Now supports tunnel interface for encrypting all the data
     passing through that interface.
-- [GRPC](plugins/defaultplugins/rpc) 
+- [GRPC](plugins/vpp/rpc) 
   * Vpp-agent itself can act as a GRPC server (no need for external executable)
   * All configuration types are supported (incl. linux interfaces, routes and ARP)
   * Client can read VPP notifications via vpp-agent.      
 
 ## Improvements
-- [ifplugin](plugins/defaultplugins/ifplugin) 
+- [ifplugin](plugins/vpp/ifplugin) 
   * Added support for self-twice-NAT
 - __vpp-agent-grpc__ executable merged with [vpp-agent](cmd/vpp-agent) command.
 - [govppmux](plugins/govppmux) 
@@ -125,11 +125,7 @@
   * ARP does not need the interface to be present on the VPP. Configuration is cached and put to the VPP if requirements are fullfiled. 
 
 ### Fixes
-<<<<<<< HEAD
   * [vpp-agent-grpc](cmd/vpp-agent) (removed in 1.4 release, since then it is a part of the vpp-agent) now compiles properly
-=======
-  * __vpp-agent-grpc__ now compiles properly
->>>>>>> cdb27818
     together with other commands.
 
 ### Dependencies
@@ -360,13 +356,8 @@
 ### Extensibility & integration
 Ability to extend the behavior of the VPP Agent by creating new plugins on top of [VPP Agent flavor](flavors/vpp).
 New plugins can access API for configured:
-<<<<<<< HEAD
 [VPP Network interfaces](plugins/vpp/ifplugin/ifaceidx),
 [Bridge domains](plugins/vpp/l2plugin/l2idx) and [VETHs](plugins/linux/ifplugin/ifaceidx)
-=======
-[VPP Network interfaces](plugins/defaultplugins/ifplugin/ifaceidx),
-[Bridge domains](plugins/defaultplugins/l2plugin/l2idx) and [VETHs](plugins/linuxplugin/ifplugin/ifaceidx)
->>>>>>> cdb27818
 based on [idxvpp](idxvpp) threadsafe map tailored for VPP data
 with advanced features (multiple watchers, secondary indexes).
 
