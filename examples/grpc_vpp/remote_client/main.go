// Copyright (c) 2017 Cisco and/or its affiliates.
//
// Licensed under the Apache License, Version 2.0 (the "License");
// you may not use this file except in compliance with the License.
// You may obtain a copy of the License at:
//
//     http://www.apache.org/licenses/LICENSE-2.0
//
// Unless required by applicable law or agreed to in writing, software
// distributed under the License is distributed on an "AS IS" BASIS,
// WITHOUT WARRANTIES OR CONDITIONS OF ANY KIND, either express or implied.
// See the License for the specific language governing permissions and
// limitations under the License.

package main

import (
	"context"
	"fmt"
	"log"
	"net"
	"sync"
	"time"

	"github.com/gogo/protobuf/jsonpb"
	"github.com/gogo/protobuf/proto"
	"github.com/ligato/cn-infra/agent"
	"github.com/ligato/cn-infra/infra"
	"github.com/ligato/cn-infra/logging/logrus"
	"github.com/namsral/flag"
	"google.golang.org/grpc"

	"github.com/ligato/vpp-agent/api/configurator"
	"github.com/ligato/vpp-agent/api/models/linux"
	"github.com/ligato/vpp-agent/api/models/linux/interfaces"
	"github.com/ligato/vpp-agent/api/models/vpp"
	interfaces "github.com/ligato/vpp-agent/api/models/vpp/interfaces"
	"github.com/ligato/vpp-agent/api/models/vpp/ipsec"
	"github.com/ligato/vpp-agent/api/models/vpp/l3"
)

var (
	address    = flag.String("address", "172.17.0.2:9111", "address of GRPC server")
	socketType = flag.String("socket-type", "tcp", "socket type [tcp, tcp4, tcp6, unix, unixpacket]")

	dialTimeout = time.Second * 2
)

var exampleFinished = make(chan struct{})

func main() {
	ep := &ExamplePlugin{}
	ep.SetName("remote-client-example")
	ep.Setup()

	a := agent.NewAgent(
		agent.AllPlugins(ep),
		agent.QuitOnClose(exampleFinished),
	)
	if err := a.Run(); err != nil {
		log.Fatal()
	}
}

// ExamplePlugin demonstrates the use of the remoteclient to locally transport example configuration into the default VPP plugins.
type ExamplePlugin struct {
	infra.PluginDeps

	conn *grpc.ClientConn

	wg     sync.WaitGroup
	cancel context.CancelFunc
}

// Init initializes example plugin.
func (p *ExamplePlugin) Init() (err error) {
	// Set up connection to the server.
	p.conn, err = grpc.Dial("unix",
		grpc.WithInsecure(),
		grpc.WithDialer(dialer(*socketType, *address, dialTimeout)),
	)
	if err != nil {
		return err
	}

	client := configurator.NewConfiguratorClient(p.conn)

	// Apply initial VPP configuration.
	go p.demonstrateClient(client)

	// Schedule reconfiguration.
	var ctx context.Context
<<<<<<< HEAD
	ctx, plugin.cancel = context.WithCancel(context.Background())
	plugin.wg.Add(1)
	go plugin.reconfigureVPP(ctx)
	go plugin.getConfiguration(ctx)
=======
	ctx, p.cancel = context.WithCancel(context.Background())
	_ = ctx
	/*plugin.wg.Add(1)
	go plugin.reconfigureVPP(ctx)*/

	go func() {
		time.Sleep(time.Second * 30)
		close(exampleFinished)
	}()
>>>>>>> b8f9f078

	return nil
}

// Close cleans up the resources.
func (p *ExamplePlugin) Close() error {
	logrus.DefaultLogger().Info("Closing example plugin")

	p.cancel()
	p.wg.Wait()

	if err := p.conn.Close(); err != nil {
		return err
	}

	return nil
}

// demonstrateClient propagates snapshot of the whole initial configuration to VPP plugins.
func (p *ExamplePlugin) demonstrateClient(client configurator.ConfiguratorClient) {
	time.Sleep(time.Second * 2)
	p.Log.Infof("Requesting resync..")

	config := &configurator.Config{
		VppConfig: &vpp.ConfigData{
			Interfaces: []*interfaces.Interface{
				memif1,
			},
			IpscanNeighbor: ipScanNeigh,
			IpsecSas:       []*vpp_ipsec.SecurityAssociation{sa10},
			IpsecSpds:      []*vpp_ipsec.SecurityPolicyDatabase{spd1},
		},
		LinuxConfig: &linux.ConfigData{
			Interfaces: []*linux_interfaces.Interface{
				veth1, veth2,
			},
		},
	}
	_, err := client.Update(context.Background(), &configurator.UpdateRequest{
		Update:     config,
		FullResync: true,
	})
	if err != nil {
		log.Fatalln(err)
	}

	time.Sleep(time.Second * 5)
	p.Log.Infof("Requesting change..")

	ifaces := []*interfaces.Interface{memif1, memif2, afpacket}
	_, err = client.Update(context.Background(), &configurator.UpdateRequest{
		Update: &configurator.Config{
			VppConfig: &vpp.ConfigData{
				Interfaces: ifaces,
			},
		},
	})
	if err != nil {
		log.Fatalln(err)
	}
	time.Sleep(time.Second * 5)
	p.Log.Infof("Requesting delete..")

	ifaces = []*interfaces.Interface{memif1}
	_, err = client.Delete(context.Background(), &configurator.DeleteRequest{
		Delete: &configurator.Config{
			VppConfig: &vpp.ConfigData{
				Interfaces: ifaces,
			},
		},
	})
	if err != nil {
		log.Fatalln(err)
	}

	time.Sleep(time.Second * 5)
	p.Log.Infof("Requesting get..")

	cfg, err := client.Get(context.Background(), &configurator.GetRequest{})
	if err != nil {
		log.Fatalln(err)
	}
	out, _ := (&jsonpb.Marshaler{Indent: "  "}).MarshalToString(cfg)
	fmt.Printf("Config:\n %+v\n", out)

	time.Sleep(time.Second * 5)
	p.Log.Infof("Requesting dump..")

	dump, err := client.Dump(context.Background(), &configurator.DumpRequest{})
	if err != nil {
		log.Fatalln(err)
	}
	fmt.Printf("Dump:\n %+v\n", proto.MarshalTextString(dump))
}

// Dialer for unix domain socket
func dialer(socket, address string, timeoutVal time.Duration) func(string, time.Duration) (net.Conn, error) {
	return func(addr string, timeout time.Duration) (net.Conn, error) {
		// Pass values
		addr, timeout = address, timeoutVal
		// Dial with timeout
		return net.DialTimeout(socket, addr, timeoutVal)
	}
}

var (
	sa10 = &vpp.IPSecSA{
		Index:     "10",
		Spi:       1001,
		Protocol:  1,
		CryptoAlg: 1,
		CryptoKey: "4a506a794f574265564551694d653768",
		IntegAlg:  2,
		IntegKey:  "4339314b55523947594d6d3547666b45764e6a58",
	}
	spd1 = &vpp.IPSecSPD{
		Index: "1",
		PolicyEntries: []*vpp_ipsec.SecurityPolicyDatabase_PolicyEntry{
			{
				Priority:   100,
				IsOutbound: false,
				Action:     0,
				Protocol:   50,
				SaIndex:    "10",
			},
		},
	}
	memif1 = &vpp.Interface{
		Name:        "memif1",
		Enabled:     true,
		IpAddresses: []string{"3.3.0.1/16"},
		Type:        interfaces.Interface_MEMIF,
		Link: &interfaces.Interface_Memif{
			Memif: &interfaces.MemifLink{
				Id:             1,
				Master:         true,
				Secret:         "secret",
				SocketFilename: "/tmp/memif1.sock",
			},
		},
	}
	memif2 = &vpp.Interface{
		Name:        "memif2",
		Enabled:     true,
		IpAddresses: []string{"4.3.0.1/16"},
		Type:        interfaces.Interface_MEMIF,
		Link: &interfaces.Interface_Memif{
			Memif: &interfaces.MemifLink{
				Id:             2,
				Master:         true,
				Secret:         "secret",
				SocketFilename: "/tmp/memif2.sock",
			},
		},
	}
	ipScanNeigh = &vpp.IPScanNeigh{
		Mode: vpp_l3.IPScanNeighbor_BOTH,
	}
	veth1 = &linux.Interface{
		Name:        "myVETH1",
		Type:        linux_interfaces.Interface_VETH,
		Enabled:     true,
		HostIfName:  "veth1",
		IpAddresses: []string{"10.10.3.1/24"},
		Link: &linux_interfaces.Interface_Veth{
			Veth: &linux_interfaces.VethLink{
				PeerIfName: "myVETH2",
			},
		},
	}
	veth2 = &linux.Interface{
		Name:       "myVETH2",
		Type:       linux_interfaces.Interface_VETH,
		Enabled:    true,
		HostIfName: "veth2",
		Link: &linux_interfaces.Interface_Veth{
			Veth: &linux_interfaces.VethLink{
				PeerIfName: "myVETH1",
			},
		},
	}
	afpacket = &vpp.Interface{
		Name:        "myAFpacket",
		Type:        interfaces.Interface_AF_PACKET,
		Enabled:     true,
		PhysAddress: "a7:35:45:55:65:75",
		IpAddresses: []string{
			"10.20.30.40/24",
		},
		Mtu: 1800,
		Link: &interfaces.Interface_Afpacket{
			Afpacket: &interfaces.AfpacketLink{
				HostIfName: "veth2",
			},
		},
	}
)

/*
// demonstrateClient propagates snapshot of the whole initial configuration to VPP plugins.
func (plugin *ExamplePlugin) demonstrateClient() {
	err := remoteclient.DataResyncRequestGRPC(rpc.NewDataResyncServiceClient(plugin.conn)).
		Interface(&memif1AsMaster).
		Interface(&tap1Disabled).
		Interface(&loopback1).
		StaticRoute(&routeThroughMemif1).
		Send().ReceiveReply()
	if err != nil {
		logrus.DefaultLogger().Errorf("Failed to apply initial VPP configuration: %v", err)
	} else {
		logrus.DefaultLogger().Info("Successfully applied initial VPP configuration")
	}
}

// reconfigureVPP simulates a set of changes in the configuration related to VPP plugins.
func (plugin *ExamplePlugin) reconfigureVPP(ctx context.Context) {
	return
	_, dstNetAddr, err := net.ParseCIDR("192.168.2.1/32")
	if err != nil {
		return
	}
	nextHopAddr := net.ParseIP("192.168.1.1")

	select {
	case <-time.After(3 * time.Second):
		// Simulate configuration change several seconds after resync.
		err := remoteclient.DataChangeRequestGRPC(rpc.NewDataChangeServiceClient(plugin.conn)).
			Put().
			Interface(&memif1AsSlave).
			Interface(&memif2).
			Interface(&tap1Enabled).
			Interface(&loopback1WithAddr).
			ACL(&acl1).
			XConnect(&XConMemif1ToMemif2).
			BD(&BDLoopback1ToTap1).
			Delete().
			StaticRoute(0, dstNetAddr.String(), nextHopAddr.String()).
			Send().ReceiveReply()
		if err != nil {
			logrus.DefaultLogger().Errorf("Failed to reconfigure VPP: %v", err)
		} else {
			logrus.DefaultLogger().Info("Successfully reconfigured VPP")
		}
	case <-ctx.Done():
		// Cancel the scheduled re-configuration.
		logrus.DefaultLogger().Info("Planned VPP re-configuration was canceled")
	}
	plugin.wg.Done()
}
<<<<<<< HEAD

func (plugin *ExamplePlugin) getConfiguration(ctx context.Context) {
	select {
	case <-time.After(6 * time.Second):
		// Simulate get (dump)
		reply, err := remoteclient.DataDumpRequestGRPC(rpc.NewDataDumpServiceClient(plugin.conn)).
			Dump().
			ACLs().
			Interfaces().
			BDs().
			XConnects().
			Send().
			ReceiveReply()
		if err != nil {
			logrus.DefaultLogger().Errorf("Failed to dump data from the VPP: %v", err)
		} else {
			logrus.DefaultLogger().Infof("Data dumped from the VPP: ACLs: %d, interfaces: %d, bd: %d, xc: %d",
				len(reply.GetACLs()), len(reply.GetInterfaces()), len(reply.GetBDs()), len(reply.GetXConnects()))
		}
	}
}

=======
*/
>>>>>>> b8f9f078
/*************************
 * Example plugin config *
 *************************/

/*****************************************************
 * After Resync                                      *
 *                                                   *
 *  +---------------------------------------------+  *
 *  |                                             |  *
 *  +-----------+           +---------------------+  *
 *  | tap1      |           |  memif1             |  *
 *  | DISABLED  |      +--> |  MASTER             |  *
 *  +-----------+      |    |  IP: 192.168.1.1/24 |  *
 *  |                  |    +---------------------+  *
 *  |  +-----------+   |                          |  *
 *  |  | loopback1 |   +                          |  *
 *  |  +-----------+   route for 192.168.2.1      |  *
 *  |                                             |  *
 *  +---------------------------------------------+  *
 *                                                   *
 *****************************************************/

/********************************************************
 * After Data Change Request                            *
 *                                                      *
 *  +------------------------------------------------+  *
 *  |                                                |  *
 *  +---------+ +------+                  +----------+  *
 *  | tap1    |-| acl1 |-+         +------| memif1   |  *
 *  | ENABLED | +------+ |         |      | SLAVE    |  *
 *  +---------+          |         |      +----------+  *
 *  |                  Bridge   xconnect             |  *
 *  |                  domain      |      +----------+  *
 *  |                    |         |      | memif2   |  *
 *  |  +------------+    |         +------| SLAVE    |  *
 *  |  | loopback1  |----+                +----------|  *
 *  |  +------------+                                |  *
 *  |                                                |  *
 *  +------------------------------------------------+  *
 *                                                      *
 ********************************************************/
/*
var (
	// memif1AsMaster is an example of a memory interface configuration. (Master=true, with IPv4 address).
	memif1AsMaster = interfaces.Interfaces_Interface{
		Name:    "memif1",
		Type:    interfaces.InterfaceType_MEMORY_INTERFACE,
		Enabled: true,
		Memif: &interfaces.Interfaces_Interface_Memif{
			Id:             1,
			Master:         true,
			SocketFilename: "/tmp/memif1.sock",
		},
		Mtu:         1500,
		IpAddresses: []string{"192.168.1.1/24"},
	}

	// memif1AsSlave is the original memif1 turned into slave and stripped of the IP address.
	memif1AsSlave = interfaces.Interfaces_Interface{
		Name:    "memif1",
		Type:    interfaces.InterfaceType_MEMORY_INTERFACE,
		Enabled: true,
		Memif: &interfaces.Interfaces_Interface_Memif{
			Id:             1,
			Master:         false,
			SocketFilename: "/tmp/memif1.sock",
		},
		Mtu: 1500,
	}

	// Memif2 is a slave memif without IP address and to be xconnected with memif1.
	memif2 = interfaces.Interfaces_Interface{
		Name:    "memif2",
		Type:    interfaces.InterfaceType_MEMORY_INTERFACE,
		Enabled: true,
		Memif: &interfaces.Interfaces_Interface_Memif{
			Id:             2,
			Master:         false,
			SocketFilename: "/tmp/memif2.sock",
		},
		Mtu: 1500,
	}
	// XConMemif1ToMemif2 defines xconnect between memifs.
	XConMemif1ToMemif2 = l2.XConnectPairs_XConnectPair{
		ReceiveInterface:  memif1AsSlave.Name,
		TransmitInterface: memif2.Name,
	}

	// tap1Disabled is a disabled tap interface.
	tap1Disabled = interfaces.Interfaces_Interface{
		Name:    "tap1",
		Type:    interfaces.InterfaceType_TAP_INTERFACE,
		Enabled: false,
		Tap: &interfaces.Interfaces_Interface_Tap{
			HostIfName: "linux-tap1",
		},
		Mtu: 1500,
	}

	// tap1Enabled is an enabled tap1 interface.
	tap1Enabled = interfaces.Interfaces_Interface{
		Name:    "tap1",
		Type:    interfaces.InterfaceType_TAP_INTERFACE,
		Enabled: true,
		Tap: &interfaces.Interfaces_Interface_Tap{
			HostIfName: "linux-tap1",
		},
		Mtu: 1500,
	}

	acl1 = acl.AccessLists_Acl{
		AclName: "acl1",
		Rules: []*acl.AccessLists_Acl_Rule{
			{
				RuleName:  "rule1",
				AclAction: acl.AclAction_DENY,
				Match: &acl.AccessLists_Acl_Rule_Match{
					IpRule: &acl.AccessLists_Acl_Rule_Match_IpRule{
						Ip: &acl.AccessLists_Acl_Rule_Match_IpRule_Ip{
							DestinationNetwork: "10.1.1.0/24",
							SourceNetwork:      "10.1.2.0/24",
						},
						Tcp: &acl.AccessLists_Acl_Rule_Match_IpRule_Tcp{
							DestinationPortRange: &acl.AccessLists_Acl_Rule_Match_IpRule_PortRange{
								LowerPort: 50,
								UpperPort: 150,
							},
							SourcePortRange: &acl.AccessLists_Acl_Rule_Match_IpRule_PortRange{
								LowerPort: 1000,
								UpperPort: 2000,
							},
						},
					},
				},
			},
		},
		Interfaces: &acl.AccessLists_Acl_Interfaces{
			Egress: []string{"tap1"},
		},
	}

	// loopback1 is an example of a loopback interface configuration (without IP address assigned).
	loopback1 = interfaces.Interfaces_Interface{
		Name:    "loopback1",
		Type:    interfaces.InterfaceType_SOFTWARE_LOOPBACK,
		Enabled: true,
		Mtu:     1500,
	}

	// loopback1WithAddr extends loopback1 definition with an IP address.
	loopback1WithAddr = interfaces.Interfaces_Interface{
		Name:        "loopback1",
		Type:        interfaces.InterfaceType_SOFTWARE_LOOPBACK,
		Enabled:     true,
		Mtu:         1500,
		IpAddresses: []string{"10.0.0.1/24"},
	}

	// BDLoopback1ToTap1 is a bridge domain with tap1 and loopback1 interfaces in it.
	// Loopback is set to be BVI.
	BDLoopback1ToTap1 = l2.BridgeDomains_BridgeDomain{
		Name:                "br1",
		Flood:               false,
		UnknownUnicastFlood: false,
		Forward:             true,
		Learn:               true,
		ArpTermination:      false,
		MacAge:              0,
		Interfaces: []*l2.BridgeDomains_BridgeDomain_Interfaces{
			{
				Name: "loopback1",
				BridgedVirtualInterface: true,
			}, {
				Name: "tap1",
				BridgedVirtualInterface: false,
			},
		},
	}

	// routeThroughMemif1 is an example route configuration, with memif1 being the next hop.
	routeThroughMemif1 = l3.StaticRoutes_Route{
		Description: "Description",
		VrfId:       0,
		DstIpAddr:   "192.168.2.1/32",
		NextHopAddr: "192.168.1.1", // Memif1AsMaster
		Weight:      5,
	}
)
*/<|MERGE_RESOLUTION|>--- conflicted
+++ resolved
@@ -90,12 +90,6 @@
 
 	// Schedule reconfiguration.
 	var ctx context.Context
-<<<<<<< HEAD
-	ctx, plugin.cancel = context.WithCancel(context.Background())
-	plugin.wg.Add(1)
-	go plugin.reconfigureVPP(ctx)
-	go plugin.getConfiguration(ctx)
-=======
 	ctx, p.cancel = context.WithCancel(context.Background())
 	_ = ctx
 	/*plugin.wg.Add(1)
@@ -105,7 +99,6 @@
 		time.Sleep(time.Second * 30)
 		close(exampleFinished)
 	}()
->>>>>>> b8f9f078
 
 	return nil
 }
@@ -331,7 +324,7 @@
 
 	select {
 	case <-time.After(3 * time.Second):
-		// Simulate configuration change several seconds after resync.
+		// Simulate configuration change exactly 15seconds after resync.
 		err := remoteclient.DataChangeRequestGRPC(rpc.NewDataChangeServiceClient(plugin.conn)).
 			Put().
 			Interface(&memif1AsSlave).
@@ -355,32 +348,7 @@
 	}
 	plugin.wg.Done()
 }
-<<<<<<< HEAD
-
-func (plugin *ExamplePlugin) getConfiguration(ctx context.Context) {
-	select {
-	case <-time.After(6 * time.Second):
-		// Simulate get (dump)
-		reply, err := remoteclient.DataDumpRequestGRPC(rpc.NewDataDumpServiceClient(plugin.conn)).
-			Dump().
-			ACLs().
-			Interfaces().
-			BDs().
-			XConnects().
-			Send().
-			ReceiveReply()
-		if err != nil {
-			logrus.DefaultLogger().Errorf("Failed to dump data from the VPP: %v", err)
-		} else {
-			logrus.DefaultLogger().Infof("Data dumped from the VPP: ACLs: %d, interfaces: %d, bd: %d, xc: %d",
-				len(reply.GetACLs()), len(reply.GetInterfaces()), len(reply.GetBDs()), len(reply.GetXConnects()))
-		}
-	}
-}
-
-=======
 */
->>>>>>> b8f9f078
 /*************************
  * Example plugin config *
  *************************/
