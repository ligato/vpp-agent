--- conflicted
+++ resolved
@@ -49,23 +49,6 @@
 	Send() Reply
 }
 
-<<<<<<< HEAD
-// PutDSL defines methods to create or update various VPP data objects (such
-// as interfaces, BDs, ...). A data object is created by invoking a Put
-// operation. These methods can be invoked from any local or remote client.
-type PutDSL interface {
-	// Interface defines the create/update request for the network interface
-	Interface(val *interfaces.Interfaces_Interface) PutDSL
-	// BD defines the create/update request for the Bridge Domain
-	BD(val *l2.BridgeDomains_BridgeDomain) PutDSL
-	// FIB defines the create/update request for the L2 Forwarding Information Base
-	BDFIB(fib *l2.FibTableEntries_FibTableEntry) PutDSL
-	// XConnect defines the create/update request for the Cross Connect
-	XConnect(val *l2.XConnectPairs_XConnectPair) PutDSL
-	// StaticRoute defines the create/update request for the L3 Static Route
-	StaticRoute(val *l3.StaticRoutes_Route) PutDSL
-	// ACL defines the create/update request for the Access Control List
-=======
 // PutDSL is a subset of data change DSL statements used to declare new
 // or change existing VPP configuration.
 type PutDSL interface {
@@ -89,7 +72,7 @@
 	// StaticRoute adds a request to create or update VPP L3 Static Route.
 	StaticRoute(val *l3.StaticRoutes_Route) PutDSL
 	// ACL adds a request to create or update VPP Access Control List.
->>>>>>> 8b617784
+
 	ACL(acl *acl.AccessLists_Acl) PutDSL
 
 	// Delete changes the DSL mode to allow removal of an existing configuration.
