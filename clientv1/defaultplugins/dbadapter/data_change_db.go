--- conflicted
+++ resolved
@@ -15,8 +15,6 @@
 package dbadapter
 
 import (
-	"net"
-
 	"github.com/ligato/cn-infra/db/keyval"
 	"github.com/ligato/vpp-agent/clientv1/defaultplugins"
 	"github.com/ligato/vpp-agent/plugins/defaultplugins/aclplugin/model/acl"
@@ -25,12 +23,9 @@
 	intf "github.com/ligato/vpp-agent/plugins/defaultplugins/ifplugin/model/interfaces"
 	"github.com/ligato/vpp-agent/plugins/defaultplugins/l2plugin/model/l2"
 	"github.com/ligato/vpp-agent/plugins/defaultplugins/l3plugin/model/l3"
-<<<<<<< HEAD
-=======
 	"github.com/ligato/vpp-agent/plugins/defaultplugins/l4plugin/model/l4"
 	"net"
 	"strconv"
->>>>>>> efeaca47
 )
 
 // NewDataChangeDSL returns a new instance of DataChangeDSL which implements
@@ -132,23 +127,23 @@
 	return dsl
 }
 
-<<<<<<< HEAD
+// L4Features create or update request for the L4Features
+func (dsl *PutDSL) L4Features(val *l4.L4Features) defaultplugins.PutDSL {
+	dsl.parent.txn.Put(l4.FeatureKey(), val)
+
+	return dsl
+}
+
+// AppNamespace create or update request for the Application Namespaces List
+func (dsl *PutDSL) AppNamespace(val *l4.AppNamespaces_AppNamespace) defaultplugins.PutDSL {
+	dsl.parent.txn.Put(l4.AppNamespacesKey(val.NamespaceId), val)
+
+	return dsl
+}
+
 // Arp adds a request to create or update VPP L3 ARP entry.
 func (dsl *PutDSL) Arp(arp *l3.ArpTable_ArpTableEntry) defaultplugins.PutDSL {
 	dsl.parent.txn.Put(l3.ArpEntryKey(arp.Interface, arp.IpAddress), arp)
-=======
-// L4Features create or update request for the L4Features
-func (dsl *PutDSL) L4Features(val *l4.L4Features) defaultplugins.PutDSL {
-	dsl.parent.txn.Put(l4.FeatureKey(), val)
-
-	return dsl
-}
-
-// AppNamespace create or update request for the Application Namespaces List
-func (dsl *PutDSL) AppNamespace(val *l4.AppNamespaces_AppNamespace) defaultplugins.PutDSL {
-	dsl.parent.txn.Put(l4.AppNamespacesKey(val.NamespaceId), val)
-
->>>>>>> efeaca47
 	return dsl
 }
 
@@ -221,12 +216,13 @@
 	return dsl
 }
 
-<<<<<<< HEAD
 // Arp adds a request to delete an existing VPP L3 ARP entry.
 func (dsl *DeleteDSL) Arp(ifaceName string, ipAddr net.IP) defaultplugins.DeleteDSL {
 	//_, dstAddr, _ := net.ParseCIDR(dstAddrInput)
 	dsl.parent.txn.Delete(l3.ArpEntryKey(ifaceName, ipAddr.String()))
-=======
+	return dsl
+}
+
 // L4Features delete request for the L4Features
 func (dsl *DeleteDSL) L4Features() defaultplugins.DeleteDSL {
 	dsl.parent.txn.Delete(l4.FeatureKey())
@@ -237,7 +233,6 @@
 // AppNamespace adds a request to delete an existing VPP Application Namespace.
 func (dsl *DeleteDSL) AppNamespace(id string) defaultplugins.DeleteDSL {
 	dsl.parent.txn.Delete(l4.AppNamespacesKey(id))
->>>>>>> efeaca47
 	return dsl
 }
 
