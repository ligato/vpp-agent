--- conflicted
+++ resolved
@@ -34,11 +34,7 @@
 
 	// ListStats returns all stats names present on the VPP. Patterns can be used as a prefix
 	// to filter the output
-<<<<<<< HEAD
-	ListStats(patterns... string) ([]string, error)
-=======
 	ListStats(patterns ...string) ([]string, error)
->>>>>>> b8f9f078
 
 	// ListStats returns all stats names, types and values from the VPP. Patterns can be used as a prefix
 	// to filter the output. Stats are divided between workers. Example:
@@ -52,11 +48,7 @@
 	// 20 for sw_if_index 1
 	// 40 for sw_if_index 2 (sum of stats from all workers)
 	//
-<<<<<<< HEAD
-	DumpStats(patterns... string) ([]*adapter.StatEntry, error)
-=======
 	DumpStats(patterns ...string) ([]*adapter.StatEntry, error)
->>>>>>> b8f9f078
 }
 
 // API for other plugins to get connectivity to VPP.
@@ -76,5 +68,4 @@
 	//      ch, _ := govpp_mux.NewAPIChannelBuffered(100, 100)
 	//      ch.SendRequest(req).ReceiveReply
 	NewAPIChannelBuffered(reqChanBufSize, replyChanBufSize int) (govppapi.Channel, error)
-}
-
+}