// Copyright (c) 2017 Cisco and/or its affiliates.
//
// Licensed under the Apache License, Version 2.0 (the "License");
// you may not use this file except in compliance with the License.
// You may obtain a copy of the License at:
//
//     http://www.apache.org/licenses/LICENSE-2.0
//
// Unless required by applicable law or agreed to in writing, software
// distributed under the License is distributed on an "AS IS" BASIS,
// WITHOUT WARRANTIES OR CONDITIONS OF ANY KIND, either express or implied.
// See the License for the specific language governing permissions and
// limitations under the License.

package defaultplugins

import (
	"context"

	"sync"

	govppapi "git.fd.io/govpp.git/api"
	"github.com/ligato/cn-infra/datasync"
	"github.com/ligato/cn-infra/flavors/local"
	"github.com/ligato/cn-infra/logging/measure"
	"github.com/ligato/cn-infra/messaging"
	"github.com/ligato/cn-infra/utils/safeclose"
	"github.com/ligato/vpp-agent/idxvpp"
	"github.com/ligato/vpp-agent/idxvpp/nametoidx"
	"github.com/ligato/vpp-agent/plugins/defaultplugins/aclplugin"
	"github.com/ligato/vpp-agent/plugins/defaultplugins/ifplugin"
	"github.com/ligato/vpp-agent/plugins/defaultplugins/ifplugin/ifaceidx"
	intf "github.com/ligato/vpp-agent/plugins/defaultplugins/ifplugin/model/interfaces"
	"github.com/ligato/vpp-agent/plugins/defaultplugins/l2plugin"
	"github.com/ligato/vpp-agent/plugins/defaultplugins/l2plugin/bdidx"
	"github.com/ligato/vpp-agent/plugins/defaultplugins/l3plugin"
	"github.com/ligato/vpp-agent/plugins/defaultplugins/l4plugin"
	"github.com/ligato/vpp-agent/plugins/defaultplugins/l4plugin/nsidx"
	"github.com/ligato/vpp-agent/plugins/govppmux"
	ifaceLinux "github.com/ligato/vpp-agent/plugins/linuxplugin/ifplugin/ifaceidx"
	"github.com/namsral/flag"
)

// defaultpluigns specific flags
var (
	// skip resync flag
	skipResyncFlag = flag.Bool("skip-vpp-resync", false, "Skip defaultplugins resync with VPP")
)

// no operation writer that helps avoiding NIL pointer based segmentation fault
// used as default if some dependency was not injected
var (
	// no operation writer that helps avoiding NIL pointer based segmentation fault
	// used as default if some dependency was not injected
	noopWriter = &datasync.CompositeKVProtoWriter{Adapters: []datasync.KeyProtoValWriter{}}

	// no operation watcher that helps avoiding NIL pointer based segmentation fault
	// used as default if some dependency was not injected
	noopWatcher = &datasync.CompositeKVProtoWatcher{Adapters: []datasync.KeyValProtoWatcher{}}
)

// VPP resync strategy. Can be set in defaultplugins.conf. If no strategy is set, the default behavior is defined by 'fullResync'
const (
	// fullResync calls the full resync for every default plugin
	fullResync = "full"
	// optimizeColdStart checks existence of the configured interface on the VPP (except local0). If there are any, the full
	// resync is executed, otherwise it's completely skipped.
	// Note: resync will be skipped also in case there is not configuration in VPP but exists in etcd
	optimizeColdStart = "optimize"
	// resync is skipped in any case
	skipResync = "skip"
)

// Default MTU value. Mtu can be set via defaultplugins config or directly with interface json (higher priority). If none
// is set, use default
const defaultMtu = 9000

// Plugin implements Plugin interface, therefore it can be loaded with other plugins
type Plugin struct {
	Deps

	// ACL plugin fields
	aclConfigurator *aclplugin.ACLConfigurator
	aclL3L4Indexes  idxvpp.NameToIdxRW
	aclL2Indexes    idxvpp.NameToIdxRW

	// Interface plugin fields
	ifConfigurator       *ifplugin.InterfaceConfigurator
	swIfIndexes          ifaceidx.SwIfIndexRW
	linuxIfIndexes       ifaceLinux.LinuxIfIndex
	ifStateUpdater       *ifplugin.InterfaceStateUpdater
	ifVppNotifChan       chan govppapi.Message
	ifStateChan          chan *intf.InterfaceStateNotification
	ifStateNotifications messaging.ProtoPublisher
	ifIdxWatchCh         chan ifaceidx.SwIfIdxDto
	linuxIfIdxWatchCh    chan ifaceLinux.LinuxIfIndexDto

	// Bridge domain fields
	bdConfigurator    *l2plugin.BDConfigurator
	vrfConfigurator   *l3plugin.VrfConfigurator
	bdIndexes         bdidx.BDIndexRW
	ifToBdDesIndexes  idxvpp.NameToIdxRW
	ifToBdRealIndexes idxvpp.NameToIdxRW
	bdVppNotifChan    chan l2plugin.BridgeDomainStateMessage
	bdStateUpdater    *l2plugin.BridgeDomainStateUpdater
	bdStateChan       chan *l2plugin.BridgeDomainStateNotification
	vrfIndexes        idxvpp.NameToIdxRW
	bdIdxWatchCh      chan bdidx.ChangeDto

	// Bidirectional forwarding detection fields
	bfdSessionIndexes    idxvpp.NameToIdxRW
	bfdAuthKeysIndexes   idxvpp.NameToIdxRW
	bfdEchoFunctionIndex idxvpp.NameToIdxRW
	bfdConfigurator      *ifplugin.BFDConfigurator

	// Forwarding information base fields
	fibConfigurator *l2plugin.FIBConfigurator
	fibIndexes      idxvpp.NameToIdxRW
	fibDesIndexes   idxvpp.NameToIdxRW

	// xConnect fields
	xcConfigurator *l2plugin.XConnectConfigurator
	xcIndexes      idxvpp.NameToIdxRW

	// L3 route fields
	routeConfigurator *l3plugin.RouteConfigurator
	routeIndexes      idxvpp.NameToIdxRW

	// L3 arp fields
	arpConfigurator *l3plugin.ArpConfigurator
	arpIndexes      idxvpp.NameToIdxRW

	// L4 fields
	l4Configurator      *l4plugin.L4Configurator
	namespaceIndexes    nsidx.AppNsIndexRW
	notConfAppNsIndexes nsidx.AppNsIndexRW

	// Error handler
	errorIndexes idxvpp.NameToIdxRW
	errorChannel chan ErrCtx
	errorIdxSeq  uint32

	// Resync
	resyncConfigChan chan datasync.ResyncEvent
	resyncStatusChan chan datasync.ResyncEvent
	changeChan       chan datasync.ChangeEvent //TODO dedicated type abstracted from ETCD
	watchConfigReg   datasync.WatchRegistration
	watchStatusReg   datasync.WatchRegistration

	// From config file
	ifMtu          uint32
	resyncStrategy string

	// Common
	enableStopwatch bool
	cancel          context.CancelFunc // cancel can be used to cancel all goroutines and their jobs inside of the plugin
	wg              sync.WaitGroup     // wait group that allows to wait until all goroutines of the plugin have finished
}

// Deps is here to group injected dependencies of plugin
// to not mix with other plugin fields.
type Deps struct {
	// inject all below
	local.PluginInfraDeps
	Publish           datasync.KeyProtoValWriter
	PublishStatistics datasync.KeyProtoValWriter
	Watch             datasync.KeyValProtoWatcher
	IfStatePub        datasync.KeyProtoValWriter
	GoVppmux          govppmux.API
	Linux             linuxpluginAPI
}

type linuxpluginAPI interface {
	// GetLinuxIfIndexes gives access to mapping of logical names (used in ETCD configuration) to corresponding Linux
	// interface indexes. This mapping is especially helpful for plugins that need to watch for newly added or deleted
	// Linux interfaces.
	GetLinuxIfIndexes() ifaceLinux.LinuxIfIndex
}

// DPConfig holds the defaultpluigns configuration
type DPConfig struct {
	Mtu       uint32 `json:"mtu"`
	Stopwatch bool   `json:"stopwatch"`
	Strategy  string `json:"strategy"`
}

var (
	// gPlugin holds the global instance of the Plugin
	gPlugin *Plugin
)

// plugin function is used in api to access the plugin instance. It panics if the plugin instance is not initialized.
func plugin() *Plugin {
	if gPlugin == nil {
		panic("Trying to access the Interface Plugin but it is still not initialized")
	}
	return gPlugin
}

// Init gets handlers for ETCD, Messaging and delegates them to ifConfigurator & ifStateUpdater
func (plugin *Plugin) Init() error {
	plugin.Log.Debug("Initializing interface plugin")
	// handle flag
	flag.Parse()

	plugin.fixNilPointers()

	plugin.ifStateNotifications = plugin.Deps.IfStatePub

	// read config file and set all related fields
	config, err := plugin.retrieveDPConfig()
	if err != nil {
		return err
	}
	if config != nil {
		plugin.ifMtu = plugin.resolveMtu(config.Mtu)
		plugin.enableStopwatch = config.Stopwatch
		if plugin.enableStopwatch {
			plugin.Log.Infof("stopwatch enabled for %v", plugin.PluginName)
		} else {
			plugin.Log.Infof("stopwatch disabled for %v", plugin.PluginName)
		}
		plugin.resyncStrategy = plugin.resolveResyncStrategy(config.Strategy)
		plugin.Log.Infof("VPP resync strategy is set to %v", plugin.resyncStrategy)
	} else {
		plugin.ifMtu = defaultMtu
		plugin.Log.Infof("MTU set to default value %v", plugin.ifMtu)
		plugin.Log.Infof("stopwatch disabled for %v", plugin.PluginName)
		plugin.resyncStrategy = fullResync
		plugin.Log.Infof("VPP resync strategy config not found, set to %v", plugin.resyncStrategy)
	}

	// all channels that are used inside of publishIfStateEvents or watchEvents must be created in advance!
	plugin.ifStateChan = make(chan *intf.InterfaceStateNotification, 100)
	plugin.bdStateChan = make(chan *l2plugin.BridgeDomainStateNotification, 100)
	plugin.resyncConfigChan = make(chan datasync.ResyncEvent)
	plugin.resyncStatusChan = make(chan datasync.ResyncEvent)
	plugin.changeChan = make(chan datasync.ChangeEvent)
	plugin.ifIdxWatchCh = make(chan ifaceidx.SwIfIdxDto, 100)
	plugin.bdIdxWatchCh = make(chan bdidx.ChangeDto, 100)
	plugin.linuxIfIdxWatchCh = make(chan ifaceLinux.LinuxIfIndexDto, 100)
	plugin.errorChannel = make(chan ErrCtx, 100)

	// create plugin context, save cancel function into the plugin handle
	var ctx context.Context
	ctx, plugin.cancel = context.WithCancel(context.Background())

	//FIXME run following go routines later than following init*() calls - just before Watch()

	// run event handler go routines
	go plugin.publishIfStateEvents(ctx)
	go plugin.publishBdStateEvents(ctx)
	go plugin.watchEvents(ctx)

	// run error handler
	go plugin.changePropagateError()

	err = plugin.initIF(ctx)
	if err != nil {
		return err
	}
	err = plugin.initACL(ctx)
	if err != nil {
		return err
	}
	err = plugin.initL2(ctx)
	if err != nil {
		return err
	}
	err = plugin.initL3(ctx)
	if err != nil {
		return err
	}
	err = plugin.initL4(ctx)
	if err != nil {
		return err
	}

	err = plugin.initErrorHandler()
	if err != nil {
		return err
	}

	err = plugin.subscribeWatcher()
	if err != nil {
		return err
	}

	gPlugin = plugin

	return nil
}

func (plugin *Plugin) resolveResyncStrategy(strategy string) string {
	// first check skip resync flag
	if *skipResyncFlag {
		return skipResync
		// else check if strategy is set in configfile
	} else if strategy == fullResync || strategy == optimizeColdStart {
		return strategy
	}
	plugin.Log.Warnf("Resync strategy %v is not known, setting up the full resync", strategy)
	return fullResync
}

func (plugin *Plugin) resolveMtu(mtuFromCfg uint32) uint32 {
	if mtuFromCfg == 0 {
		plugin.Log.Infof("Mtu not defined in config, set to default")
		return defaultMtu
	}
	plugin.Log.Infof("Mtu read from config is set to %v", plugin.ifMtu)
	return mtuFromCfg
}

// fixNilPointers sets noopWriter & nooWatcher for nil dependencies
func (plugin *Plugin) fixNilPointers() {
	if plugin.Deps.Publish == nil {
		plugin.Deps.Publish = noopWriter
		plugin.Log.Debug("setting default noop writer for Publish dependency")
	}
	if plugin.Deps.PublishStatistics == nil {
		plugin.Deps.PublishStatistics = noopWriter
		plugin.Log.Debug("setting default noop writer for PublishStatistics dependency")
	}
	if plugin.Deps.IfStatePub == nil {
		plugin.Deps.IfStatePub = noopWriter
		plugin.Log.Debug("setting default noop writer for IfStatePub dependency")
	}
	if plugin.Deps.Watch == nil {
		plugin.Deps.Watch = noopWatcher
		plugin.Log.Debug("setting default noop watcher for Watch dependency")
	}
}

func (plugin *Plugin) initIF(ctx context.Context) error {
	// configurator loggers
	ifLogger := plugin.Log.NewLogger("-if-conf")
	ifStateLogger := plugin.Log.NewLogger("-if-state")
	bfdLogger := plugin.Log.NewLogger("-bfd-conf")
	// Interface indexes
	plugin.swIfIndexes = ifaceidx.NewSwIfIndex(nametoidx.NewNameToIdx(ifLogger, plugin.PluginName,
		"sw_if_indexes", ifaceidx.IndexMetadata))

	// get pointer to the map with Linux interface indexes
	if plugin.Linux != nil {
		plugin.linuxIfIndexes = plugin.Linux.GetLinuxIfIndexes()
	} else {
		plugin.linuxIfIndexes = nil
	}

	// BFD session
	plugin.bfdSessionIndexes = nametoidx.NewNameToIdx(bfdLogger, plugin.PluginName, "bfd_session_indexes", nil)

	// BFD key
	plugin.bfdAuthKeysIndexes = nametoidx.NewNameToIdx(bfdLogger, plugin.PluginName, "bfd_auth_keys_indexes", nil)

	// BFD echo function
	plugin.bfdEchoFunctionIndex = nametoidx.NewNameToIdx(bfdLogger, plugin.PluginName, "bfd_echo_function_index", nil)

	// BFD echo function
	BfdRemovedAuthKeys := nametoidx.NewNameToIdx(bfdLogger, plugin.PluginName, "bfd_removed_auth_keys", nil)

	plugin.ifVppNotifChan = make(chan govppapi.Message, 100)
	plugin.ifStateUpdater = &ifplugin.InterfaceStateUpdater{Log: ifStateLogger, GoVppmux: plugin.GoVppmux}
	plugin.ifStateUpdater.Init(ctx, plugin.swIfIndexes, plugin.ifVppNotifChan, func(state *intf.InterfaceStateNotification) {
		select {
		case plugin.ifStateChan <- state:
			// OK
		default:
			plugin.Log.Debug("Unable to send to the ifStateNotifications channel - channel buffer full.")
		}
	})

	plugin.Log.Debug("ifStateUpdater Initialized")

	var stopwatch *measure.Stopwatch
	if plugin.enableStopwatch {
		stopwatch = measure.NewStopwatch("InterfaceConfigurator", ifLogger)
	}
	plugin.ifConfigurator = &ifplugin.InterfaceConfigurator{
		Log:          ifLogger,
		GoVppmux:     plugin.GoVppmux,
		ServiceLabel: plugin.ServiceLabel,
		Linux:        plugin.Linux,
		Stopwatch:    stopwatch,
	}
	plugin.ifConfigurator.Init(plugin.swIfIndexes, plugin.ifMtu, plugin.ifVppNotifChan)

	plugin.Log.Debug("ifConfigurator Initialized")

	if plugin.enableStopwatch {
		stopwatch = measure.NewStopwatch("BFDConfigurator", bfdLogger)
	}
	plugin.bfdConfigurator = &ifplugin.BFDConfigurator{
		Log:          bfdLogger,
		GoVppmux:     plugin.GoVppmux,
		ServiceLabel: plugin.ServiceLabel,
		SwIfIndexes:  plugin.swIfIndexes,
		BfdIDSeq:     1,
		Stopwatch:    stopwatch,
	}
	plugin.bfdConfigurator.Init(plugin.bfdSessionIndexes, plugin.bfdAuthKeysIndexes, plugin.bfdEchoFunctionIndex, BfdRemovedAuthKeys)

	plugin.Log.Debug("bfdConfigurator Initialized")

	return nil
}

func (plugin *Plugin) initACL(ctx context.Context) error {
	// logger
	aclLogger := plugin.Log.NewLogger("-acl-plugin")
	var err error
	plugin.aclL3L4Indexes = nametoidx.NewNameToIdx(aclLogger, plugin.PluginName, "acl_l3_l4_indexes", nil)

	plugin.aclL2Indexes = nametoidx.NewNameToIdx(aclLogger, plugin.PluginName, "acl_l2_indexes", nil)

	var stopwatch *measure.Stopwatch
	if plugin.enableStopwatch {
		stopwatch = measure.NewStopwatch("ACLConfigurator", aclLogger)
	}
	plugin.aclConfigurator = &aclplugin.ACLConfigurator{
		Log:            aclLogger,
		GoVppmux:       plugin.GoVppmux,
		ACLL3L4Indexes: plugin.aclL3L4Indexes,
		ACLL2Indexes:   plugin.aclL2Indexes,
		SwIfIndexes:    plugin.swIfIndexes,
		Stopwatch:      stopwatch,
	}

	// Init ACL plugin
	err = plugin.aclConfigurator.Init()
	if err != nil {
		return err
	}
	plugin.Log.Debug("aclConfigurator Initialized")

	return nil
}

func (plugin *Plugin) initL2(ctx context.Context) error {
	// loggers
	bdLogger := plugin.Log.NewLogger("-l2-bd-conf")
	bdStateLogger := plugin.Log.NewLogger("-l2-bd-state")
	fibLogger := plugin.Log.NewLogger("-l2-fib-conf")
	xcLogger := plugin.Log.NewLogger("-l2-xc-conf")
	// Bridge domain indexes
	plugin.bdIndexes = bdidx.NewBDIndex(nametoidx.NewNameToIdx(bdLogger, plugin.PluginName,
		"bd_indexes", bdidx.IndexMetadata))

	// Interface to bridge domain indexes - desired state
	plugin.ifToBdDesIndexes = nametoidx.NewNameToIdx(bdLogger, plugin.PluginName, "if_to_bd_des_indexes", nil)

	// Interface to bridge domain indexes - current state

	plugin.ifToBdRealIndexes = nametoidx.NewNameToIdx(bdLogger, plugin.PluginName, "if_to_bd_real_indexes", nil)

	var stopwatch *measure.Stopwatch
	if plugin.enableStopwatch {
		stopwatch = measure.NewStopwatch("BDConfigurator", bdLogger)
	}
	plugin.bdConfigurator = &l2plugin.BDConfigurator{
		Log:                bdLogger,
		GoVppmux:           plugin.GoVppmux,
		SwIfIndexes:        plugin.swIfIndexes,
		BdIndexes:          plugin.bdIndexes,
		BridgeDomainIDSeq:  1,
		IfToBdIndexes:      plugin.ifToBdDesIndexes,
		IfToBdRealStateIdx: plugin.ifToBdRealIndexes,
		Stopwatch:          stopwatch,
	}

	// Bridge domain state and state updater
	plugin.bdVppNotifChan = make(chan l2plugin.BridgeDomainStateMessage, 100)
	plugin.bdStateUpdater = &l2plugin.BridgeDomainStateUpdater{Log: bdStateLogger, GoVppmux: plugin.GoVppmux}
	plugin.bdStateUpdater.Init(ctx, plugin.bdIndexes, plugin.swIfIndexes, plugin.bdVppNotifChan, func(state *l2plugin.BridgeDomainStateNotification) {
		select {
		case plugin.bdStateChan <- state:
			// OK
		default:
			plugin.Log.Debug("Unable to send to the bdState channel: buffer is full.")
		}
	})

	// FIB indexes
	plugin.fibIndexes = nametoidx.NewNameToIdx(fibLogger, plugin.PluginName, "fib_indexes", nil)

	if plugin.enableStopwatch {
		stopwatch = measure.NewStopwatch("FIBConfigurator", fibLogger)
	}
	plugin.fibConfigurator = &l2plugin.FIBConfigurator{
		Log:           fibLogger,
		GoVppmux:      plugin.GoVppmux,
		SwIfIndexes:   plugin.swIfIndexes,
		BdIndexes:     plugin.bdIndexes,
		IfToBdIndexes: plugin.ifToBdDesIndexes,
		FibIndexes:    plugin.fibIndexes,
		FibIndexSeq:   1,
		FibDesIndexes: plugin.fibDesIndexes,
		Stopwatch:     stopwatch,
	}

	// L2 xConnect indexes

	plugin.xcIndexes = nametoidx.NewNameToIdx(xcLogger, plugin.PluginName, "xc_indexes", nil)

	if plugin.enableStopwatch {
		stopwatch = measure.NewStopwatch("XConnectConfigurator", xcLogger)
	}
	plugin.xcConfigurator = &l2plugin.XConnectConfigurator{
		Log:         xcLogger,
		GoVppmux:    plugin.GoVppmux,
		SwIfIndexes: plugin.swIfIndexes,
		XcIndexes:   plugin.xcIndexes,
		XcIndexSeq:  1,
		Stopwatch:   stopwatch,
	}

	// Init
	err := plugin.bdConfigurator.Init(plugin.bdVppNotifChan)
	if err != nil {
		return err
	}

	plugin.Log.Debug("bdConfigurator Initialized")

	err = plugin.fibConfigurator.Init()
	if err != nil {
		return err
	}

	plugin.Log.Debug("fibConfigurator Initialized")

	err = plugin.xcConfigurator.Init()
	if err != nil {
		return err
	}

	plugin.Log.Debug("xcConfigurator Initialized")

	return nil
}

func (plugin *Plugin) initL3(ctx context.Context) error {
<<<<<<< HEAD
	l3Logger := plugin.Log.NewLogger("-l3-plugin")
=======
	routeLogger := plugin.Log.NewLogger("-l3-route-conf")
	plugin.routeIndexes = nametoidx.NewNameToIdx(routeLogger, plugin.PluginName, "route_indexes", nil)

>>>>>>> f30dfe26
	var stopwatch *measure.Stopwatch
	if plugin.enableStopwatch {
		stopwatch = measure.NewStopwatch("RouteConfigurator", routeLogger)
	}

	plugin.routeIndexes = nametoidx.NewNameToIdx(l3Logger, plugin.PluginName, "route_indexes", nil)
	plugin.routeConfigurator = &l3plugin.RouteConfigurator{
		Log:           routeLogger,
		GoVppmux:      plugin.GoVppmux,
		RouteIndexes:  plugin.routeIndexes,
		RouteIndexSeq: 1,
		SwIfIndexes:   plugin.swIfIndexes,
		Stopwatch:     stopwatch,
	}
<<<<<<< HEAD
	if err := plugin.routeConfigurator.Init(); err != nil {
		return err
	}
	plugin.Log.Debug("routeConfigurator Initialized")
=======

	arpLogger := plugin.Log.NewLogger("-l3-arp-conf")
	plugin.arpIndexes = nametoidx.NewNameToIdx(arpLogger, plugin.PluginName, "arp_indexes", nil)

	if plugin.enableStopwatch {
		stopwatch = measure.NewStopwatch("ArpConfigurator", arpLogger)
	}
	plugin.arpConfigurator = &l3plugin.ArpConfigurator{
		Log:         arpLogger,
		GoVppmux:    plugin.GoVppmux,
		ArpIndexes:  plugin.arpIndexes,
		ArpIndexSeq: 1,
		SwIfIndexes: plugin.swIfIndexes,
		Stopwatch:   stopwatch,
	}

	if err := plugin.routeConfigurator.Init(); err != nil {
		return err
	}
	plugin.Log.Debug("routeConfigurator Initialized")

	if err := plugin.arpConfigurator.Init(); err != nil {
		return err
	}
	plugin.Log.Debug("arpConfigurator Initialized")

	return nil
}

func (plugin *Plugin) initL4(ctx context.Context) error {
	l4Logger := plugin.Log.NewLogger("-l4-plugin")
	plugin.namespaceIndexes = nsidx.NewAppNsIndex(nametoidx.NewNameToIdx(l4Logger, plugin.PluginName,
		"namespace_indexes", nil))
	plugin.notConfAppNsIndexes = nsidx.NewAppNsIndex(nametoidx.NewNameToIdx(l4Logger, plugin.PluginName,
		"not_configured_namespace_indexes", nil))

	var stopwatch *measure.Stopwatch
	if plugin.enableStopwatch {
		stopwatch = measure.NewStopwatch("L4Configurator", l4Logger)
	}
	plugin.l4Configurator = &l4plugin.L4Configurator{
		Log:                l4Logger,
		GoVppmux:           plugin.GoVppmux,
		AppNsIndexes:       plugin.namespaceIndexes,
		NotConfiguredAppNs: plugin.notConfAppNsIndexes,
		AppNsIdxSeq:        1,
		SwIfIndexes:        plugin.swIfIndexes,
		Stopwatch:          stopwatch,
	}
	err := plugin.l4Configurator.Init()
	if err != nil {
		return err
	}

	plugin.Log.Debug("l4Configurator Initialized")
>>>>>>> f30dfe26

	plugin.vrfIndexes = nametoidx.NewNameToIdx(l3Logger, plugin.PluginName, "vrf_indexes", nil)
	plugin.vrfConfigurator = &l3plugin.VrfConfigurator{
		Log:           l3Logger,
		GoVppmux:      plugin.GoVppmux,
		TableIndexes:  plugin.vrfIndexes,
		TableIndexSeq: 1,
		SwIfIndexes:   plugin.swIfIndexes,
	}
	if err := plugin.vrfConfigurator.Init(); err != nil {
		return err
	}
	plugin.Log.Debug("vrfConfigurator Initialized")

	return nil
}

func (plugin *Plugin) retrieveDPConfig() (*DPConfig, error) {
	config := &DPConfig{}
	found, err := plugin.PluginConfig.GetValue(config)
	if !found {
		plugin.Log.Debug("defaultplugins config not found")
		return nil, nil
	}
	if err != nil {
		return nil, err
	}
	plugin.Log.Debug("defaultplugins config found")
	return config, err
}

func (plugin *Plugin) initErrorHandler() error {
	ehLogger := plugin.Log.NewLogger("-error-handler")
	plugin.errorIndexes = nametoidx.NewNameToIdx(ehLogger, plugin.PluginName, "error_indexes", nil)

	// Init mapping index
	plugin.errorIdxSeq = 1
	return nil
}

// AfterInit delegates to ifStateUpdater
func (plugin *Plugin) AfterInit() error {
	plugin.Log.Debug("vpp plugins AfterInit begin")

	err := plugin.ifStateUpdater.AfterInit()
	if err != nil {
		return err
	}

	plugin.Log.Debug("vpp plugins AfterInit finished successfully")

	return nil
}

// Close cleans up the resources
func (plugin *Plugin) Close() error {
	plugin.cancel()
	plugin.wg.Wait()

	_, err := safeclose.CloseAll(plugin.watchStatusReg, plugin.watchConfigReg, plugin.changeChan,
		plugin.resyncStatusChan, plugin.resyncConfigChan,
		plugin.ifConfigurator, plugin.ifStateUpdater, plugin.ifVppNotifChan, plugin.errorChannel,
		plugin.bdVppNotifChan, plugin.bdConfigurator, plugin.fibConfigurator, plugin.bfdConfigurator,
<<<<<<< HEAD
		plugin.xcConfigurator, plugin.routeConfigurator, plugin.vrfConfigurator)
=======
		plugin.xcConfigurator, plugin.routeConfigurator, plugin.arpConfigurator)
>>>>>>> f30dfe26

	return err
}<|MERGE_RESOLUTION|>--- conflicted
+++ resolved
@@ -541,19 +541,12 @@
 }
 
 func (plugin *Plugin) initL3(ctx context.Context) error {
-<<<<<<< HEAD
-	l3Logger := plugin.Log.NewLogger("-l3-plugin")
-=======
 	routeLogger := plugin.Log.NewLogger("-l3-route-conf")
+	var stopwatch *measure.Stopwatch
+	if plugin.enableStopwatch {
+		stopwatch = measure.NewStopwatch("RouteConfigurator", routeLogger)
+	}
 	plugin.routeIndexes = nametoidx.NewNameToIdx(routeLogger, plugin.PluginName, "route_indexes", nil)
-
->>>>>>> f30dfe26
-	var stopwatch *measure.Stopwatch
-	if plugin.enableStopwatch {
-		stopwatch = measure.NewStopwatch("RouteConfigurator", routeLogger)
-	}
-
-	plugin.routeIndexes = nametoidx.NewNameToIdx(l3Logger, plugin.PluginName, "route_indexes", nil)
 	plugin.routeConfigurator = &l3plugin.RouteConfigurator{
 		Log:           routeLogger,
 		GoVppmux:      plugin.GoVppmux,
@@ -562,19 +555,16 @@
 		SwIfIndexes:   plugin.swIfIndexes,
 		Stopwatch:     stopwatch,
 	}
-<<<<<<< HEAD
 	if err := plugin.routeConfigurator.Init(); err != nil {
 		return err
 	}
 	plugin.Log.Debug("routeConfigurator Initialized")
-=======
 
 	arpLogger := plugin.Log.NewLogger("-l3-arp-conf")
+	if plugin.enableStopwatch {
+		stopwatch = measure.NewStopwatch("ArpConfigurator", arpLogger)
+	}
 	plugin.arpIndexes = nametoidx.NewNameToIdx(arpLogger, plugin.PluginName, "arp_indexes", nil)
-
-	if plugin.enableStopwatch {
-		stopwatch = measure.NewStopwatch("ArpConfigurator", arpLogger)
-	}
 	plugin.arpConfigurator = &l3plugin.ArpConfigurator{
 		Log:         arpLogger,
 		GoVppmux:    plugin.GoVppmux,
@@ -584,15 +574,31 @@
 		Stopwatch:   stopwatch,
 	}
 
+	vrfLogger := plugin.Log.NewLogger("-l3-vrf-conf")
+	if plugin.enableStopwatch {
+		stopwatch = measure.NewStopwatch("VrfConfigurator", vrfLogger)
+	}
+	plugin.vrfIndexes = nametoidx.NewNameToIdx(vrfLogger, plugin.PluginName, "vrf_indexes", nil)
+	plugin.vrfConfigurator = &l3plugin.VrfConfigurator{
+		Log:           vrfLogger,
+		GoVppmux:      plugin.GoVppmux,
+		TableIndexes:  plugin.vrfIndexes,
+		TableIndexSeq: 1,
+		SwIfIndexes:   plugin.swIfIndexes,
+	}
+
 	if err := plugin.routeConfigurator.Init(); err != nil {
 		return err
 	}
 	plugin.Log.Debug("routeConfigurator Initialized")
-
 	if err := plugin.arpConfigurator.Init(); err != nil {
 		return err
 	}
 	plugin.Log.Debug("arpConfigurator Initialized")
+	if err := plugin.vrfConfigurator.Init(); err != nil {
+		return err
+	}
+	plugin.Log.Debug("vrfConfigurator Initialized")
 
 	return nil
 }
@@ -623,21 +629,6 @@
 	}
 
 	plugin.Log.Debug("l4Configurator Initialized")
->>>>>>> f30dfe26
-
-	plugin.vrfIndexes = nametoidx.NewNameToIdx(l3Logger, plugin.PluginName, "vrf_indexes", nil)
-	plugin.vrfConfigurator = &l3plugin.VrfConfigurator{
-		Log:           l3Logger,
-		GoVppmux:      plugin.GoVppmux,
-		TableIndexes:  plugin.vrfIndexes,
-		TableIndexSeq: 1,
-		SwIfIndexes:   plugin.swIfIndexes,
-	}
-	if err := plugin.vrfConfigurator.Init(); err != nil {
-		return err
-	}
-	plugin.Log.Debug("vrfConfigurator Initialized")
-
 	return nil
 }
 
@@ -687,11 +678,7 @@
 		plugin.resyncStatusChan, plugin.resyncConfigChan,
 		plugin.ifConfigurator, plugin.ifStateUpdater, plugin.ifVppNotifChan, plugin.errorChannel,
 		plugin.bdVppNotifChan, plugin.bdConfigurator, plugin.fibConfigurator, plugin.bfdConfigurator,
-<<<<<<< HEAD
-		plugin.xcConfigurator, plugin.routeConfigurator, plugin.vrfConfigurator)
-=======
-		plugin.xcConfigurator, plugin.routeConfigurator, plugin.arpConfigurator)
->>>>>>> f30dfe26
+		plugin.xcConfigurator, plugin.routeConfigurator, plugin.arpConfigurator, plugin.vrfConfigurator)
 
 	return err
 }