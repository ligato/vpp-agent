--- conflicted
+++ resolved
@@ -53,17 +53,16 @@
 	return RoutesPrefix
 }
 
-<<<<<<< HEAD
 // TableKey returns the key used in ETCD to store vpp table for vpp instance
 func TableKey(vrf uint32) string {
 	key := TablePrefix
 	key = strings.Replace(key, "{vrf}", strconv.Itoa(int(vrf)), 1)
 	return key
-=======
+}
+
 // ArpKeyPrefix returns the prefix used in ETCD to store vpp APR tables for vpp instance
 func ArpKeyPrefix() string {
 	return ArpPrefix
->>>>>>> f30dfe26
 }
 
 // RouteKey returns the key used in ETCD to store vpp route for vpp instance
@@ -78,7 +77,6 @@
 	return key
 }
 
-<<<<<<< HEAD
 // ParseVrfKey parses VRF index and route address from given key
 func ParseVrfKey(key string) (isRouteKey bool, vrfIndex string, dstNetAddr string, dstNetMask int, nextHopAddr string, err error) {
 	if !strings.HasPrefix(key, VrfPrefix) {
@@ -103,27 +101,14 @@
 		dstNetAddr = routeComps[2]
 		nextHopAddr = routeComps[4]
 		if dstNetMask, err = strconv.Atoi(routeComps[3]); err != nil {
+			err = fmt.Errorf("invalid format in key: %q", key)
 			return
-=======
-// ParseRouteKey parses VRF label and route address from a route key
-func ParseRouteKey(key string) (isRouteKey bool, vrfIndex string, dstNetAddr string, dstNetMask int, nextHopAddr string) {
-	if strings.HasPrefix(key, VrfKeyPrefix()) {
-		vrfSuffix := strings.TrimPrefix(key, VrfKeyPrefix())
-		routeComps := strings.Split(vrfSuffix, "/")
-		if len(routeComps) >= 5 && routeComps[1] == "fib" {
-			if mask, err := strconv.Atoi(routeComps[3]); err == nil {
-				return true, routeComps[0], routeComps[2], mask, routeComps[4]
-			}
->>>>>>> f30dfe26
 		}
 	} else {
 		err = fmt.Errorf("invalid format in key: %q", key)
 		return
 	}
-<<<<<<< HEAD
 	return isRouteKey, vrfIndex, dstNetAddr, dstNetMask, nextHopAddr, nil
-=======
-	return false, "", "", 0, ""
 }
 
 // ArpEntryKey returns the key to store ARP entry
@@ -145,5 +130,4 @@
 		}
 	}
 	return "", "", fmt.Errorf("invalid ARP key")
->>>>>>> f30dfe26
 }