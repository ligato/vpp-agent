--- conflicted
+++ resolved
@@ -23,12 +23,8 @@
 	"github.com/ligato/vpp-agent/pkg/models"
 	"github.com/pkg/errors"
 
-<<<<<<< HEAD
+	nat "github.com/ligato/vpp-agent/api/models/vpp/nat"
 	kvs "github.com/ligato/vpp-agent/plugins/kvscheduler/api"
-=======
-	nat "github.com/ligato/vpp-agent/api/models/vpp/nat"
-	scheduler "github.com/ligato/vpp-agent/plugins/kvscheduler/api"
->>>>>>> b052e1e4
 	vpp_ifdescriptor "github.com/ligato/vpp-agent/plugins/vppv2/ifplugin/descriptor"
 	"github.com/ligato/vpp-agent/plugins/vppv2/natplugin/descriptor/adapter"
 	"github.com/ligato/vpp-agent/plugins/vppv2/natplugin/vppcalls"
@@ -96,12 +92,7 @@
 		ValueTypeName:      nat.ModelNat44Global.ProtoName(),
 		KeySelector:        nat.ModelNat44Global.IsKeyValid,
 		ValueComparator:    d.EquivalentNAT44Global,
-<<<<<<< HEAD
-		ValueTypeName:      proto.MessageName(&nat.Nat44Global{}),
-		NBKeyPrefix:        nat.GlobalNAT44Key,
 		Validate:           d.Validate,
-=======
->>>>>>> b052e1e4
 		Add:                d.Add,
 		Delete:             d.Delete,
 		Modify:             d.Modify,
