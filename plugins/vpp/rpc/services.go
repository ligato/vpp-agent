--- conflicted
+++ resolved
@@ -21,6 +21,7 @@
 	"github.com/ligato/vpp-agent/plugins/vpp/model/bfd"
 	"github.com/ligato/vpp-agent/plugins/vpp/model/l4"
 	"github.com/ligato/vpp-agent/plugins/vpp/model/nat"
+	"github.com/ligato/vpp-agent/plugins/vpp/model/punt"
 	"github.com/ligato/vpp-agent/plugins/vpp/model/stn"
 
 	"github.com/ligato/vpp-agent/plugins/vpp/puntplugin/vppcalls"
@@ -446,7 +447,6 @@
 	return &rpc.LinuxRoutesResponse{LinuxRoutes: linuxRoutes}, nil
 }
 
-<<<<<<< HEAD
 func processPutRequest(reqData *rpc.DataRequest, req linuxclient.PutDSL, dataSet map[string]proto.Message) {
 	for _, aclItem := range reqData.AccessLists {
 		req.ACL(aclItem)
@@ -455,232 +455,6 @@
 	for _, ifItem := range reqData.Interfaces {
 		req.VppInterface(ifItem)
 		dataSet[interfaces.InterfaceKey(ifItem.Name)] = ifItem
-=======
-// Common method which puts or deletes data of every configuration type separately
-func processRequest(ctx context.Context, data *rpc.DataRequest, request interface{}) error {
-	switch r := request.(type) {
-	case linuxclient.PutDSL:
-		for _, aclItem := range data.AccessLists {
-			r.ACL(aclItem)
-		}
-		for _, ifItem := range data.Interfaces {
-			r.VppInterface(ifItem)
-		}
-		for _, spdItem := range data.SPDs {
-			r.VppIPSecSPD(spdItem)
-		}
-		for _, saItem := range data.SAs {
-			r.VppIPSecSA(saItem)
-		}
-		for _, tunItem := range data.Tunnels {
-			r.VppIPSecTunnel(tunItem)
-		}
-		for _, sessionItem := range data.BfdSessions {
-			r.BfdSession(sessionItem)
-		}
-		for _, keyItem := range data.BfdAuthKeys {
-			r.BfdAuthKeys(keyItem)
-		}
-		if data.BfdEchoFunction != nil {
-			r.BfdEchoFunction(data.BfdEchoFunction)
-		}
-		for _, bdItem := range data.BridgeDomains {
-			r.BD(bdItem)
-		}
-		for _, fibItem := range data.FIBs {
-			r.BDFIB(fibItem)
-		}
-		for _, xcItem := range data.XCons {
-			r.XConnect(xcItem)
-		}
-		for _, rtItem := range data.StaticRoutes {
-			r.StaticRoute(rtItem)
-		}
-		for _, arpItem := range data.ArpEntries {
-			r.Arp(arpItem)
-		}
-		for _, paiItem := range data.ProxyArpInterfaces {
-			r.ProxyArpInterfaces(paiItem)
-		}
-		for _, parItem := range data.ProxyArpRanges {
-			r.ProxyArpRanges(parItem)
-		}
-		for _, parItem := range data.Punts {
-			r.PuntSocketRegister(parItem)
-		}
-		if data.L4Feature != nil {
-			r.L4Features(data.L4Feature)
-		}
-		for _, anItem := range data.ApplicationNamespaces {
-			r.AppNamespace(anItem)
-		}
-		for _, stnItem := range data.StnRules {
-			r.StnRule(stnItem)
-		}
-		if data.NatGlobal != nil {
-			r.NAT44Global(data.NatGlobal)
-		}
-		for _, natItem := range data.DNATs {
-			r.NAT44DNat(natItem)
-		}
-		for _, ifItem := range data.LinuxInterfaces {
-			r.LinuxInterface(ifItem)
-		}
-		for _, arpItem := range data.LinuxArpEntries {
-			r.LinuxArpEntry(arpItem)
-		}
-		for _, rtItem := range data.LinuxRoutes {
-			r.LinuxRoute(rtItem)
-		}
-	case linuxclient.DeleteDSL:
-		for _, aclItem := range data.AccessLists {
-			r.ACL(aclItem.AclName)
-		}
-		for _, ifItem := range data.Interfaces {
-			r.VppInterface(ifItem.Name)
-		}
-		for _, spdItem := range data.SPDs {
-			r.VppIPSecSPD(spdItem.Name)
-		}
-		for _, saItem := range data.SAs {
-			r.VppIPSecSA(saItem.Name)
-		}
-		for _, tunItem := range data.Tunnels {
-			r.VppIPSecTunnel(tunItem.Name)
-		}
-		for _, sessionItem := range data.BfdSessions {
-			r.BfdSession(sessionItem.Interface)
-		}
-		for _, keyItem := range data.BfdAuthKeys {
-			r.BfdAuthKeys(keyItem.Name)
-		}
-		if data.BfdEchoFunction != nil {
-			r.BfdEchoFunction(data.BfdEchoFunction.Name)
-		}
-		for _, bdItem := range data.BridgeDomains {
-			r.BD(bdItem.Name)
-		}
-		for _, fibItem := range data.FIBs {
-			r.BDFIB(fibItem.BridgeDomain, fibItem.PhysAddress)
-		}
-		for _, xcItem := range data.XCons {
-			r.XConnect(xcItem.ReceiveInterface)
-		}
-		for _, rtItem := range data.StaticRoutes {
-			r.StaticRoute(rtItem.VrfId, rtItem.DstIpAddr, rtItem.NextHopAddr)
-		}
-		for _, arpItem := range data.ArpEntries {
-			r.Arp(arpItem.Interface, arpItem.IpAddress)
-		}
-		for _, paiItem := range data.ProxyArpInterfaces {
-			r.ProxyArpInterfaces(paiItem.Label)
-		}
-		for _, parItem := range data.ProxyArpRanges {
-			r.ProxyArpRanges(parItem.Label)
-		}
-		for _, parItem := range data.Punts {
-			r.PuntSocketDeregister(parItem.Name)
-		}
-		if data.L4Feature != nil {
-			r.L4Features()
-		}
-		for _, anItem := range data.ApplicationNamespaces {
-			r.AppNamespace(anItem.NamespaceId)
-		}
-		for _, stnItem := range data.StnRules {
-			r.StnRule(stnItem.RuleName)
-		}
-		if data.NatGlobal != nil {
-			r.NAT44Global()
-		}
-		for _, natItem := range data.DNATs {
-			r.NAT44DNat(natItem.Label)
-		}
-		for _, ifItem := range data.LinuxInterfaces {
-			r.LinuxInterface(ifItem.Name)
-		}
-		for _, arpItem := range data.LinuxArpEntries {
-			r.LinuxArpEntry(arpItem.Name)
-		}
-		for _, rtItem := range data.LinuxRoutes {
-			r.LinuxRoute(rtItem.Name)
-		}
-	case linuxclient.DataResyncDSL:
-		for _, aclItem := range data.AccessLists {
-			r.ACL(aclItem)
-		}
-		for _, ifItem := range data.Interfaces {
-			r.VppInterface(ifItem)
-		}
-		for _, spdItem := range data.SPDs {
-			r.VppIPSecSPD(spdItem)
-		}
-		for _, saItem := range data.SAs {
-			r.VppIPSecSA(saItem)
-		}
-		for _, tunItem := range data.Tunnels {
-			r.VppIPSecTunnel(tunItem)
-		}
-		for _, sessionItem := range data.BfdSessions {
-			r.BfdSession(sessionItem)
-		}
-		for _, keyItem := range data.BfdAuthKeys {
-			r.BfdAuthKeys(keyItem)
-		}
-		if data.BfdEchoFunction != nil {
-			r.BfdEchoFunction(data.BfdEchoFunction)
-		}
-		for _, bdItem := range data.BridgeDomains {
-			r.BD(bdItem)
-		}
-		for _, fibItem := range data.FIBs {
-			r.BDFIB(fibItem)
-		}
-		for _, xcItem := range data.XCons {
-			r.XConnect(xcItem)
-		}
-		for _, rtItem := range data.StaticRoutes {
-			r.StaticRoute(rtItem)
-		}
-		for _, arpItem := range data.ArpEntries {
-			r.Arp(arpItem)
-		}
-		for _, paiItem := range data.ProxyArpInterfaces {
-			r.ProxyArpInterfaces(paiItem)
-		}
-		for _, parItem := range data.ProxyArpRanges {
-			r.ProxyArpRanges(parItem)
-		}
-		for _, parItem := range data.Punts {
-			r.PuntSocketRegister(parItem)
-		}
-		if data.L4Feature != nil {
-			r.L4Features(data.L4Feature)
-		}
-		for _, anItem := range data.ApplicationNamespaces {
-			r.AppNamespace(anItem)
-		}
-		for _, stnItem := range data.StnRules {
-			r.StnRule(stnItem)
-		}
-		if data.NatGlobal != nil {
-			r.NAT44Global(data.NatGlobal)
-		}
-		for _, natItem := range data.DNATs {
-			r.NAT44DNat(natItem)
-		}
-		for _, ifItem := range data.LinuxInterfaces {
-			r.LinuxInterface(ifItem)
-		}
-		for _, arpItem := range data.LinuxArpEntries {
-			r.LinuxArpEntry(arpItem)
-		}
-		for _, rtItem := range data.LinuxRoutes {
-			r.LinuxRoute(rtItem)
-		}
-	default:
-		return fmt.Errorf("unknown type of request: %v", r)
->>>>>>> eda70245
 	}
 	for _, spdItem := range reqData.SPDs {
 		req.VppIPSecSPD(spdItem)
@@ -733,6 +507,10 @@
 	for _, parItem := range reqData.ProxyArpRanges {
 		req.ProxyArpRanges(parItem)
 		dataSet[l3.ProxyArpRangeKey(parItem.Label)] = parItem
+	}
+	for _, parItem := range reqData.Punts {
+		req.PuntSocketRegister(parItem)
+		dataSet[punt.Key(parItem.Name)] = parItem
 	}
 	if reqData.L4Feature != nil {
 		req.L4Features(reqData.L4Feature)
@@ -829,6 +607,10 @@
 		req.ProxyArpRanges(parItem.Label)
 		dataSet[l3.ProxyArpRangeKey(parItem.Label)] = parItem
 	}
+	for _, parItem := range reqData.Punts {
+		req.PuntSocketDeregister(parItem.Name)
+		dataSet[punt.Key(parItem.Name)] = parItem
+	}
 	if reqData.L4Feature != nil {
 		req.L4Features()
 		dataSet[l4.FeatureKey()] = reqData.L4Feature
@@ -923,6 +705,10 @@
 	for _, parItem := range reqData.ProxyArpRanges {
 		req.ProxyArpRanges(parItem)
 		dataSet[l3.ProxyArpRangeKey(parItem.Label)] = parItem
+	}
+	for _, parItem := range reqData.Punts {
+		req.PuntSocketRegister(parItem)
+		dataSet[punt.Key(parItem.Name)] = parItem
 	}
 	if reqData.L4Feature != nil {
 		req.L4Features(reqData.L4Feature)
