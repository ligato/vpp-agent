--- conflicted
+++ resolved
@@ -150,14 +150,10 @@
 		}
 	}()
 
-<<<<<<< HEAD
 	// Re-initialize cache
 	plugin.allocateCache()
 
-	// Note: there is no API to dump already configured proxy ARP interfaces
-=======
 	// Todo: dump proxy arp
->>>>>>> 7093f790
 
 	var wasError error
 	if len(nbProxyArpIfs) > 0 {
