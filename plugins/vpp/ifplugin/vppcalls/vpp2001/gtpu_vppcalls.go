--- conflicted
+++ resolved
@@ -86,19 +86,14 @@
 }
 
 // AddGtpuTunnel adds new GTPU interface.
-<<<<<<< HEAD
 func (h *InterfaceVppHandler) AddGtpuTunnel(ifName string, gtpuLink *interfaces.GtpuLink, multicastIf uint32) (uint32, error) {
-	if h.gtpu == nil {
-		return 0, vpp.ErrPluginDisabled
-	}
-
-=======
-func (h *InterfaceVppHandler) AddGtpuTunnel(ifName string, gtpuLink *ifs.GtpuLink, multicastIf uint32) (uint32, error) {
-	if gtpuLink == nil {
-		return 0, errors.New("Missing GTPU tunnel information")
-	}
->>>>>>> 77ece787
-	swIfIndex, err := h.gtpuAddDelTunnel(1, gtpuLink, multicastIf)
+    if h.gtpu == nil {
+        return 0, vpp.ErrPluginDisabled
+    }
+    if gtpuLink == nil {
+        return 0, errors.New("Missing GTPU tunnel information")
+    }
+    swIfIndex, err := h.gtpuAddDelTunnel(1, gtpuLink, multicastIf)
 	if err != nil {
 		return 0, err
 	}
@@ -106,19 +101,14 @@
 }
 
 // DelGtpuTunnel removes GTPU interface.
-<<<<<<< HEAD
 func (h *InterfaceVppHandler) DelGtpuTunnel(ifName string, gtpuLink *interfaces.GtpuLink) error {
-	if h.gtpu == nil {
-		return vpp.ErrPluginDisabled
-	}
-
-=======
-func (h *InterfaceVppHandler) DelGtpuTunnel(ifName string, gtpuLink *ifs.GtpuLink) error {
-	if gtpuLink == nil {
-		return errors.New("Missing GTPU tunnel information")
-	}
->>>>>>> 77ece787
-	swIfIndex, err := h.gtpuAddDelTunnel(0, gtpuLink, 0)
+    if h.gtpu == nil {
+        return vpp.ErrPluginDisabled
+    }
+    if gtpuLink == nil {
+        return errors.New("Missing GTPU tunnel information")
+    }
+    swIfIndex, err := h.gtpuAddDelTunnel(0, gtpuLink, 0)
 	if err != nil {
 		return err
 	}
