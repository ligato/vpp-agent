syntax = "proto3";

package vpp.interfaces;

option go_package = "github.com/ligato/vpp-agent/api/models/vpp/interfaces;vpp_interfaces";

import "github.com/gogo/protobuf/gogoproto/gogo.proto";
option (gogoproto.messagename_all) = true;

import "models/vpp/ipsec/ipsec.proto";

message Interface {
    enum Type {
        UNDEFINED_TYPE = 0;
        SUB_INTERFACE = 1;
        SOFTWARE_LOOPBACK = 2;
        DPDK = 3;
        MEMIF = 4;
        TAP = 5;
        AF_PACKET = 6;
        VXLAN_TUNNEL = 7;
        IPSEC_TUNNEL = 8;
        VMXNET3_INTERFACE = 9;
        BOND_INTERFACE = 10;
        GRE = 11;
    };

    // Name is mandatory field representing logical name for the interface.
    // It must be unique across all configured interfaces.
    string name = 1;

    // Type represents the type of interface and It must match with actual Link.
    Type type = 2;

    // Enabled controls if the interface should be
    bool enabled = 3;

    // PhysAddress represents physical address (MAC) of the interface.
    // Random address will be assigned if left empty.
    string phys_address = 4;

    // IPAddresses define list of IP addresses for the interface and must be
    // defined in the following format: <ipAddress>/<ipPrefix>
    repeated string ip_addresses = 5;

    // Vrf defines the ID of VRF table that the interface is assigned to.
    // The VRF table must be explicitely configured (see api/models/vpp/l3/vrf.proto).
    // When using unnumbered interface the actual vrf is inherited from
    // the interface referenced by the numbered interface and this field is ignored.
    uint32 vrf = 6;

    bool set_dhcp_client = 7;
    uint32 mtu = 8;

    message Unnumbered {
        string interface_with_ip = 1;
    }
    Unnumbered unnumbered = 9;

    message RxMode {
        uint32 queue = 1;

        // Type definition is from: vpp/include/vnet/interface.h
        enum Type {
            UNKNOWN = 0;
            POLLING = 1;
            INTERRUPT = 2;
            ADAPTIVE = 3;
            DEFAULT = 4;
        };
        Type mode = 2;

        // DefaultMode, if set to true, the <queue> field will be ignored
        // and the <mode> will be used as a default for all the queues.
        bool default_mode = 3;
    }
    repeated RxMode rx_modes = 12;

    message RxPlacement {
        // select from interval <0, number-of-queues)
        uint32 queue = 1;
        // select from interval <0, number-of-workers)
        uint32 worker = 2;
        // let the main thread to process the given queue
        //  - if enabled, value of <worker> is ignored
        bool main_thread = 3;
    }
    repeated RxPlacement rx_placements = 13;

    // Link defines configuration for specific interface types.
    // It can be nil for some interfaces types like: loopback and DPDK.
    oneof link {
<<<<<<< HEAD
        SubInterface sub = 100;         /* sub-interface configuration */
        MemifLink memif = 101;          /* memif-specific configuration */
        AfpacketLink afpacket = 102;    /* AF-packet-specific configuration */
        TapLink tap = 103;              /* TAP-specific configuration */
        VxlanLink vxlan = 104;          /* VXLAN-specific configuration */
        IPSecLink ipsec = 105;          /* IPSec tunnel-specific configuration */
        VmxNet3Link vmx_net3 = 106;     /* VmxNet3-specific configuration */
        BondLink bond = 107;            /* Bond interface-specific configuration */
        GreLink gre = 108;              /* GRE-specific configuration */
=======
        SubInterface sub = 100;
        MemifLink memif = 101;
        AfpacketLink afpacket = 102;
        TapLink tap = 103;
        VxlanLink vxlan = 104;
        IPSecLink ipsec = 105;
        VmxNet3Link vmx_net3 = 106;
        BondLink bond = 107;
>>>>>>> d2979991
    };
};

// SubInterface defines configuration for interface type: SUB_INTERFACE
message SubInterface {
    string parent_name = 1;                 /* Name of the parent (super) interface */
    uint32 sub_id = 2;                      /* SubInterface ID, used as VLAN */
    enum TagRewriteOptions {                /* VLAN tag rewrite rule applied for given tag for sub-interface */
        DISABLED = 0;
        PUSH1 = 1;
        PUSH2 = 2;
        POP1 = 3;
        POP2 = 4;
        TRANSLATE11 = 5;
        TRANSLATE12 = 6;
        TRANSLATE21 = 7;
        TRANSLATE22 = 8;
    }
    TagRewriteOptions tag_rw_option = 3;
    bool push_dot1q = 4;                    /* Set ether-type of the first tag to dot1q if true, dot1ad otherwise */
    uint32 tag1 = 5;                        /* First tag (required for PUSH1 and any TRANSLATE) */
    uint32 tag2 = 6;                        /* Second tag (required for PUSH2 and any TRANSLATE) */
}

// MemifLink defines configuration for interface type: MEMIF
message MemifLink {
    enum MemifMode {
        ETHERNET = 0;
        IP = 1;
        PUNT_INJECT = 2;
    }
    MemifMode mode = 1;
    bool master = 2;
    uint32 id = 3;              /* 32bit integer used to authenticate and match opposite sides of the connection */
    string socket_filename = 4; /* filename of the socket used for connection establishment */
    string secret = 5;
    uint32 ring_size = 6;       /* the number of entries of RX/TX rings */
    uint32 buffer_size = 7;     /* size of the buffer allocated for each ring entry */
    uint32 rx_queues = 8;       /* number of rx queues (only valid for slave) */
    uint32 tx_queues = 9;       /* number of tx queues (only valid for slave) */
}

// VxlanLink defines configuration for interface type: VXLAN_TUNNEL
message VxlanLink {
    string src_address = 1;  /* source VTEP address */
    string dst_address = 2;  /* destination VTEP address */
    uint32 vni = 3;          /* VXLAN Network Identifier */
    string multicast = 4;    /* multicast interface */
}

// AfpacketLink defines configuration for interface type: AF_PACKET
message AfpacketLink {
    string host_if_name = 1; /* name of the host interface to bind to (mandatory) */
}

// TapLink defines configuration for interface type: TAP
message TapLink {
    uint32 version = 1;         /* 1 / unset = use the original TAP interface; 2 = use a fast virtio-based TAP */
    string host_if_name = 2;    /* name of the TAP interface in the host OS;
                                   if empty, it will be auto-generated (suitable for combination with TAP_TO_VPP
                                   interface from Linux ifplugin, because then this name is only temporary anyway)
                                */
    string to_microservice = 3; /* if TAP connects VPP with microservice, fill this parameter with the target
                                       microservice name - should match with the namespace reference of the associated
                                       TAP_TO_VPP interface (it is still moved to the namespace by Linux-ifplugin but
                                       VPP-ifplugin needs to be aware of this dependency) */
    uint32 rx_ring_size = 4;    /* Rx ring buffer size; must be power of 2; default is 256; only for TAP v.2 */
    uint32 tx_ring_size = 5;    /* Tx ring buffer size; must be power of 2; default is 256; only for TAP v.2 */
    bool enable_gso = 6;        /* Enable GSO */
}

// IPSecLink defines configuration for interface type: IPSEC_TUNNEL
message IPSecLink {
    bool esn = 2;                       /* Extended sequence number */
    bool anti_replay = 3;               /* Anti replay option */
    string local_ip = 4;                /* Local IP address */
    string remote_ip = 5;               /* Remote IP address */
    uint32 local_spi = 6;               /* Local security parameter index */
    uint32 remote_spi = 7;              /* Remote security parameter index */

    ipsec.CryptoAlg crypto_alg = 8;     /* Cryptographic algorithm for encryption */
    string local_crypto_key = 9;
    string remote_crypto_key = 10;

    ipsec.IntegAlg integ_alg = 11;      /* Cryptographic algorithm for authentication */
    string local_integ_key = 12;
    string remote_integ_key = 13;

    bool enable_udp_encap = 14;         /* Enable UDP encapsulation */
}

// VmxNet3Link defines configuration for interface type: VMXNET3_INTERFACE
/* PCI address (unsigned 32bit int) is derived from vmxnet3 interface name. It is expected that the interface
       name is in format "vmxnet3-<d>/<b>/<s>/<f>", where 'd' stands for domain (max ffff), 'b' is bus (max ff),
       's' is slot (max 1f) and 'f is function' (max 7). All values are base 16 */
message VmxNet3Link {
    bool enable_elog = 2;   /* turn on elog */
    uint32 rxq_size = 3;    /* receive queue size (default is 1024) */
    uint32 txq_size = 4;    /* transmit queue size (default is 1024) */
}

// BondLink defines configuration for interface type: BOND_INTERFACE
message BondLink {
    uint32 id = 1;

    enum Mode {
      UNKNOWN = 0;
      ROUND_ROBIN = 1;
      ACTIVE_BACKUP = 2;
      XOR = 3;
      BROADCAST = 4;
      LACP = 5;
    }
    Mode mode = 3;

    enum LoadBalance {
        L2 = 0;
        L34 = 1;
        L23 = 2;
    }
    LoadBalance lb = 4; // Load balance is optional and valid only for XOR and LACP modes

    message BondedInterface {
        string name = 1;
        bool is_passive = 2;
        bool is_long_timeout = 3;
    }
    repeated BondedInterface bonded_interfaces = 12;
}

message GreLink {
    enum Type {
        L3 = 0; // L3 GRE (i.e. this tunnel is in L3 mode)
        TEB = 1; // Transparent Ethernet Bridging - the tunnel is in L2 mode
        ERSPAN = 2; // ERSPAN - the tunnel is for port mirror SPAN output
    };
    Type tunnel_type = 1;
    string src_addr = 2; 
    string dst_addr = 3;
    uint32 outerFibID = 4;
    uint32 sessionID = 5;
}<|MERGE_RESOLUTION|>--- conflicted
+++ resolved
@@ -90,17 +90,6 @@
     // Link defines configuration for specific interface types.
     // It can be nil for some interfaces types like: loopback and DPDK.
     oneof link {
-<<<<<<< HEAD
-        SubInterface sub = 100;         /* sub-interface configuration */
-        MemifLink memif = 101;          /* memif-specific configuration */
-        AfpacketLink afpacket = 102;    /* AF-packet-specific configuration */
-        TapLink tap = 103;              /* TAP-specific configuration */
-        VxlanLink vxlan = 104;          /* VXLAN-specific configuration */
-        IPSecLink ipsec = 105;          /* IPSec tunnel-specific configuration */
-        VmxNet3Link vmx_net3 = 106;     /* VmxNet3-specific configuration */
-        BondLink bond = 107;            /* Bond interface-specific configuration */
-        GreLink gre = 108;              /* GRE-specific configuration */
-=======
         SubInterface sub = 100;
         MemifLink memif = 101;
         AfpacketLink afpacket = 102;
@@ -109,7 +98,6 @@
         IPSecLink ipsec = 105;
         VmxNet3Link vmx_net3 = 106;
         BondLink bond = 107;
->>>>>>> d2979991
     };
 };
 
