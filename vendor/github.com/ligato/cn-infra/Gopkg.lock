# This file is autogenerated, do not edit; changes may be undone by the next 'dep ensure'.


[[projects]]
  digest = "1:b6957a1836b6d7e51e5a71391f5c08fa5d866f57e4ac425fa5f183d518a5657b"
  name = "github.com/Shopify/sarama"
  packages = [
    ".",
    "mocks",
  ]
  pruneopts = "UT"
  revision = "ec843464b50d4c8b56403ec9d589cf41ea30e722"
  version = "v1.19.0"

[[projects]]
  digest = "1:cf8e4e10e49fef1330e60c780258ea3c1471747f62e52e52c7e96307a1fea34b"
  name = "github.com/Songmu/prompter"
  packages = ["."]
  pruneopts = "UT"
  revision = "b5721e8d556682bcef33262731d98a39dee14dc4"
  version = "0.1.0"

[[projects]]
  branch = "master"
  digest = "1:7afff364b8e5e9f1085fe77ae5630b8e0f7482338a50535881aa0b433e48fb0b"
  name = "github.com/alicebob/gopher-json"
  packages = ["."]
  pruneopts = "UT"
  revision = "5a6b3ba71ee69b77cf64febf8b5a7526ca5eaef0"

[[projects]]
  digest = "1:b7cb0201d452c4a7079dc6e8673693c1153b115e906d50d85600c962fc6085a8"
  name = "github.com/alicebob/miniredis"
  packages = [
    ".",
    "server",
  ]
  pruneopts = "UT"
  revision = "3657542c8629876a1fa83e0b30a0246a67ffa652"
  version = "v2.4.5"

[[projects]]
  branch = "master"
  digest = "1:d6afaeed1502aa28e80a4ed0981d570ad91b2579193404256ce672ed0a609e0d"
  name = "github.com/beorn7/perks"
  packages = ["quantile"]
  pruneopts = "UT"
  revision = "3a771d992973f24aa725d07868b467d1ddfceafb"

[[projects]]
  branch = "master"
  digest = "1:965fa961ce7d2a2b0586ff1510c7268d9a8db78c0f08e15c3510ce7cceb963a9"
  name = "github.com/boltdb/bolt"
  packages = ["."]
  pruneopts = "UT"
  revision = "fd01fc79c553a8e99d512a07e8e0c63d4a3ccfc5"

[[projects]]
  digest = "1:7b81d2ed76bf960333a8020c4b8c22abd6072f0b54ad31c66e90e6a17a19315a"
  name = "github.com/bshuster-repo/logrus-logstash-hook"
  packages = ["."]
  pruneopts = "UT"
  revision = "dbc1e22735aa6ed7bd9579a407c17bc7c4a4e046"
  version = "v0.4.1"

[[projects]]
  digest = "1:526d64d0a3ac6c24875724a9355895be56a21f89a5d3ab5ba88d91244269a7d8"
  name = "github.com/bsm/sarama-cluster"
  packages = ["."]
  pruneopts = "UT"
  revision = "c618e605e15c0d7535f6c96ff8efbb0dba4fd66c"
  version = "v2.1.15"

[[projects]]
  digest = "1:3762d59edaa6e5c71d5e594c020c8391f274ff283e9c30fb43c518ec59a3f9b3"
  name = "github.com/coreos/bbolt"
  packages = ["."]
  pruneopts = "UT"
  revision = "7ee3ded59d4835e10f3e7d0f7603c42aa5e83820"
  version = "v1.3.1-etcd.8"

[[projects]]
  digest = "1:7efeb28cf9d096f664d247efc7ec19a3b7cf8eaf266212551f933100cdd4e44b"
  name = "github.com/coreos/etcd"
  packages = [
    "alarm",
    "auth",
    "auth/authpb",
    "client",
    "clientv3",
    "clientv3/concurrency",
    "clientv3/namespace",
    "compactor",
    "discovery",
    "embed",
    "error",
    "etcdserver",
    "etcdserver/api",
    "etcdserver/api/etcdhttp",
    "etcdserver/api/v2http",
    "etcdserver/api/v2http/httptypes",
    "etcdserver/api/v2v3",
    "etcdserver/api/v3client",
    "etcdserver/api/v3election",
    "etcdserver/api/v3election/v3electionpb",
    "etcdserver/api/v3election/v3electionpb/gw",
    "etcdserver/api/v3lock",
    "etcdserver/api/v3lock/v3lockpb",
    "etcdserver/api/v3lock/v3lockpb/gw",
    "etcdserver/api/v3rpc",
    "etcdserver/api/v3rpc/rpctypes",
    "etcdserver/auth",
    "etcdserver/etcdserverpb",
    "etcdserver/etcdserverpb/gw",
    "etcdserver/membership",
    "etcdserver/stats",
    "lease",
    "lease/leasehttp",
    "lease/leasepb",
    "mvcc",
    "mvcc/backend",
    "mvcc/mvccpb",
    "pkg/adt",
    "pkg/contention",
    "pkg/cors",
    "pkg/cpuutil",
    "pkg/crc",
    "pkg/debugutil",
    "pkg/fileutil",
    "pkg/httputil",
    "pkg/idutil",
    "pkg/ioutil",
    "pkg/logutil",
    "pkg/netutil",
    "pkg/pathutil",
    "pkg/pbutil",
    "pkg/runtime",
    "pkg/schedule",
    "pkg/srv",
    "pkg/tlsutil",
    "pkg/transport",
    "pkg/types",
    "pkg/wait",
    "proxy/grpcproxy/adapter",
    "raft",
    "raft/raftpb",
    "rafthttp",
    "snap",
    "snap/snappb",
    "store",
    "version",
    "wal",
    "wal/walpb",
  ]
  pruneopts = "UT"
  revision = "27fc7e2296f506182f58ce846e48f36b34fe6842"
  version = "v3.3.10"

[[projects]]
  digest = "1:0ef770954bca104ee99b3b6b7f9b240605ac03517d9f98cbc1893daa03f3c038"
  name = "github.com/coreos/go-semver"
  packages = ["semver"]
  pruneopts = "UT"
  revision = "8ab6407b697782a06568d4b7f1db25550ec2e4c6"
  version = "v0.2.0"

[[projects]]
  digest = "1:5c1e58f68ac83cf9c05c6c6748cd91b830dd94be9d2e6480add3c6524bb86b68"
  name = "github.com/coreos/go-systemd"
  packages = ["journal"]
  pruneopts = "UT"
  revision = "9002847aa1425fb6ac49077c0a630b3b67e0fbfd"
  version = "v18"

[[projects]]
  digest = "1:39ff4d4d6baca1ac63c6a03404b761d664be14a71bb5a4aca8fef643d0f66fef"
  name = "github.com/coreos/pkg"
  packages = ["capnslog"]
  pruneopts = "UT"
  revision = "97fdf19511ea361ae1c100dd393cc47f8dcfa1e1"
  version = "v4"

[[projects]]
  digest = "1:ffe9824d294da03b391f44e1ae8281281b4afc1bdaa9588c9097785e3af10cec"
  name = "github.com/davecgh/go-spew"
  packages = ["spew"]
  pruneopts = "UT"
  revision = "8991bc29aa16c548c550c7ff78260e27b9ab7c73"
  version = "v1.1.1"

[[projects]]
  digest = "1:76dc72490af7174349349838f2fe118996381b31ea83243812a97e5a0fd5ed55"
  name = "github.com/dgrijalva/jwt-go"
  packages = ["."]
  pruneopts = "UT"
  revision = "06ea1031745cb8b3dab3f6a236daf2b0aa468b7e"
  version = "v3.2.0"

[[projects]]
  digest = "1:1f0c7ab489b407a7f8f9ad16c25a504d28ab461517a971d341388a56156c1bd7"
  name = "github.com/eapache/go-resiliency"
  packages = ["breaker"]
  pruneopts = "UT"
  revision = "ea41b0fad31007accc7f806884dcdf3da98b79ce"
  version = "v1.1.0"

[[projects]]
  branch = "master"
  digest = "1:79f16588b5576b1b3cd90e48d2374cc9a1a8776862d28d8fd0f23b0e15534967"
  name = "github.com/eapache/go-xerial-snappy"
  packages = ["."]
  pruneopts = "UT"
  revision = "776d5712da21bc4762676d614db1d8a64f4238b0"

[[projects]]
  digest = "1:444b82bfe35c83bbcaf84e310fb81a1f9ece03edfed586483c869e2c046aef69"
  name = "github.com/eapache/queue"
  packages = ["."]
  pruneopts = "UT"
  revision = "44cc805cf13205b55f69e14bcb69867d1ae92f98"
  version = "v1.1.0"

[[projects]]
  digest = "1:ad7ffa16c33f19ee2c17bce7ee865f5632cdc90d908aa313849900ecb3f722df"
  name = "github.com/evalphobia/logrus_fluent"
  packages = ["."]
  pruneopts = "UT"
  revision = "76779e73f35d90f5a873e7feaf6691999b2c5db4"
  version = "v0.4.0"

[[projects]]
  digest = "1:1a1fda2eefc60b9b047b3812b26be4779352aa80cab966b77e6fe77b157a7a4b"
  name = "github.com/fluent/fluent-logger-golang"
  packages = ["fluent"]
  pruneopts = "UT"
  revision = "8bbc2356beaf021b04c9bd5cdc76ea5a7ccb40ec"
  version = "v1.3.0"

[[projects]]
  digest = "1:abeb38ade3f32a92943e5be54f55ed6d6e3b6602761d74b4aab4c9dd45c18abd"
  name = "github.com/fsnotify/fsnotify"
  packages = ["."]
  pruneopts = "UT"
  revision = "c2828203cd70a50dcccfb2761f8b1f8ceef9a8e9"
  version = "v1.4.7"

[[projects]]
  digest = "1:2cd7915ab26ede7d95b8749e6b1f933f1c6d5398030684e6505940a10f31cfda"
  name = "github.com/ghodss/yaml"
  packages = ["."]
  pruneopts = "UT"
  revision = "0ca9ea5df5451ffdf184b4428c902747c2c11cd7"
  version = "v1.0.0"

[[projects]]
  digest = "1:34a9a60fade37f8009ed4a19e02924198aba3eabfcc120ee5c6002b7de17212d"
  name = "github.com/go-redis/redis"
  packages = [
    ".",
    "internal",
    "internal/consistenthash",
    "internal/hashtag",
    "internal/pool",
    "internal/proto",
    "internal/singleflight",
    "internal/util",
  ]
  pruneopts = "UT"
  revision = "b3d9bf10f6666b2ee5100a6f3f84f4caf3b4e37d"
  version = "v6.14.2"

[[projects]]
  branch = "master"
  digest = "1:64609c53991a461bd1ebd4d398cc930be8ba5d441d2a02b73f94c40a66ef93db"
  name = "github.com/gocql/gocql"
  packages = [
    ".",
    "internal/lru",
    "internal/murmur",
    "internal/streams",
  ]
  pruneopts = "UT"
  revision = "a84ce58083d3d907fb0d94290d088a1fcd9cd858"

[[projects]]
  digest = "1:c30185d83c2a351bf3b21e7784d3c9b84281d56d0958959c2a6cd8a47f422c49"
  name = "github.com/gogo/protobuf"
  packages = [
    "gogoproto",
    "jsonpb",
    "plugin/compare",
    "plugin/defaultcheck",
    "plugin/description",
    "plugin/embedcheck",
    "plugin/enumstringer",
    "plugin/equal",
    "plugin/face",
    "plugin/gostring",
    "plugin/marshalto",
    "plugin/oneofcheck",
    "plugin/populate",
    "plugin/size",
    "plugin/stringer",
    "plugin/testgen",
    "plugin/union",
    "plugin/unmarshal",
    "proto",
    "protoc-gen-gogo",
    "protoc-gen-gogo/descriptor",
    "protoc-gen-gogo/generator",
    "protoc-gen-gogo/generator/internal/remap",
    "protoc-gen-gogo/grpc",
    "protoc-gen-gogo/plugin",
    "sortkeys",
    "types",
    "vanity",
    "vanity/command",
  ]
  pruneopts = "UT"
  revision = "636bf0302bc95575d69441b25a2603156ffdddf1"
  version = "v1.1.1"

[[projects]]
  digest = "1:9d6dc4d6de69b330d0de86494d6db90c09848c003d5db748f40c925f865c8534"
  name = "github.com/golang/protobuf"
  packages = [
    "jsonpb",
    "proto",
    "ptypes",
    "ptypes/any",
    "ptypes/duration",
    "ptypes/struct",
    "ptypes/timestamp",
  ]
  pruneopts = "UT"
  revision = "aa810b61a9c79d51363740d207bb46cf8e620ed5"
  version = "v1.2.0"

[[projects]]
  branch = "master"
  digest = "1:4a0c6bb4805508a6287675fac876be2ac1182539ca8a32468d8128882e9d5009"
  name = "github.com/golang/snappy"
  packages = ["."]
  pruneopts = "UT"
  revision = "2e65f85255dbc3072edf28d6b5b8efc472979f5a"

[[projects]]
  digest = "1:38ec74012390146c45af1f92d46e5382b50531247929ff3a685d2b2be65155ac"
  name = "github.com/gomodule/redigo"
  packages = [
    "internal",
    "redis",
  ]
  pruneopts = "UT"
  revision = "9c11da706d9b7902c6da69c592f75637793fe121"
  version = "v2.0.0"

[[projects]]
  branch = "master"
  digest = "1:0bfbe13936953a98ae3cfe8ed6670d396ad81edf069a806d2f6515d7bb6950df"
  name = "github.com/google/btree"
  packages = ["."]
  pruneopts = "UT"
  revision = "4030bb1f1f0c35b30ca7009e9ebd06849dd45306"

[[projects]]
  digest = "1:c79fb010be38a59d657c48c6ba1d003a8aa651fa56b579d959d74573b7dff8e1"
  name = "github.com/gorilla/context"
  packages = ["."]
  pruneopts = "UT"
  revision = "08b5f424b9271eedf6f9f0ce86cb9396ed337a42"
  version = "v1.1.1"

[[projects]]
  digest = "1:e73f5b0152105f18bc131fba127d9949305c8693f8a762588a82a48f61756f5f"
  name = "github.com/gorilla/mux"
  packages = ["."]
  pruneopts = "UT"
  revision = "e3702bed27f0d39777b0b37b664b6280e8ef8fbf"
  version = "v1.6.2"

[[projects]]
  digest = "1:7b5c6e2eeaa9ae5907c391a91c132abfd5c9e8a784a341b5625e750c67e6825d"
  name = "github.com/gorilla/websocket"
  packages = ["."]
  pruneopts = "UT"
  revision = "66b9c49e59c6c48f0ffce28c2d8b8a5678502c6d"
  version = "v1.4.0"

[[projects]]
  digest = "1:1168584a5881d371e96cb0e66ef6db71d7cef0856cc7f311490bc856627f8328"
  name = "github.com/grpc-ecosystem/go-grpc-middleware"
  packages = ["."]
  pruneopts = "UT"
  revision = "c250d6563d4d4c20252cd865923440e829844f4e"
  version = "v1.0.0"

[[projects]]
  digest = "1:9b7a07ac7577787a8ecc1334cb9f34df1c76ed82a917d556c5713d3ab84fbc43"
  name = "github.com/grpc-ecosystem/go-grpc-prometheus"
  packages = ["."]
  pruneopts = "UT"
  revision = "c225b8c3b01faf2899099b768856a9e916e5087b"
  version = "v1.2.0"

[[projects]]
  digest = "1:3cbc83a159e161c6cf3e64590ae19da29069ecd8d92f9400ab6fda15e93cbc5f"
  name = "github.com/grpc-ecosystem/grpc-gateway"
  packages = [
    "runtime",
    "runtime/internal",
    "utilities",
  ]
  pruneopts = "UT"
  revision = "aeab1d96e0f1368d243e2e5f526aa29d495517bb"
  version = "v1.5.1"

[[projects]]
  branch = "master"
  digest = "1:364b908b9b27b97ab838f2f6f1b1f46281fa29b978a037d72a9b1d4f6d940190"
  name = "github.com/hailocab/go-hostpool"
  packages = ["."]
  pruneopts = "UT"
  revision = "e80d13ce29ede4452c43dea11e79b9bc8a15b478"

[[projects]]
  digest = "1:4022eb2512266cda9a6e728672374ffac03f90f959c392a5fcdcd7591b7dbea8"
  name = "github.com/hashicorp/consul"
  packages = [
    "api",
    "lib/freeport",
    "testutil",
    "testutil/retry",
  ]
  pruneopts = "UT"
  revision = "e8757838a49feeb682c7e6ad6b78694a78b2096b"
  version = "v1.3.0"

[[projects]]
  digest = "1:f47d6109c2034cb16bd62b220e18afd5aa9d5a1630fe5d937ad96a4fb7cbb277"
  name = "github.com/hashicorp/go-cleanhttp"
  packages = ["."]
  pruneopts = "UT"
  revision = "e8ab9daed8d1ddd2d3c4efba338fe2eeae2e4f18"
  version = "v0.5.0"

[[projects]]
  branch = "master"
  digest = "1:45aad874d3c7d5e8610427c81870fb54970b981692930ec2a319ce4cb89d7a00"
  name = "github.com/hashicorp/go-rootcerts"
  packages = ["."]
  pruneopts = "UT"
  revision = "6bb64b370b90e7ef1fa532be9e591a81c3493e00"

[[projects]]
  digest = "1:12ed7dcca9531e58c65cdadb8af0052724bef7fa1581380523fb9cb1215faf0d"
  name = "github.com/hashicorp/go-uuid"
  packages = ["."]
  pruneopts = "UT"
  revision = "de160f5c59f693fed329e73e291bb751fe4ea4dc"
  version = "v1.0.0"

[[projects]]
  digest = "1:0dd7b7b01769f9df356dc99f9e4144bdbabf6c79041ea7c0892379c5737f3c44"
  name = "github.com/hashicorp/serf"
  packages = ["coordinate"]
  pruneopts = "UT"
  revision = "d6574a5bb1226678d7010325fb6c985db20ee458"
  version = "v0.8.1"

[[projects]]
  branch = "master"
  digest = "1:2dbfffce77b67ce945b23c3a24396c19f346cd68e9e6a3b84ab2c1f599804110"
  name = "github.com/howeyc/crc16"
  packages = ["."]
  pruneopts = "UT"
  revision = "2b2a61e366a66d3efb279e46176e7291001e0354"

[[projects]]
  digest = "1:75ab90ae3f5d876167e60f493beadfe66f0ed861a710f283fb06c86437a09538"
  name = "github.com/jonboulle/clockwork"
  packages = ["."]
  pruneopts = "UT"
  revision = "2eee05ed794112d45db504eb05aa693efd2b8b09"
  version = "v0.1.0"

[[projects]]
  digest = "1:0a69a1c0db3591fcefb47f115b224592c8dfa4368b7ba9fae509d5e16cdc95c8"
  name = "github.com/konsorten/go-windows-terminal-sequences"
  packages = ["."]
  pruneopts = "UT"
  revision = "5c8c8bd35d3832f5d134ae1e1e375b69a4d25242"
  version = "v1.0.1"

[[projects]]
  digest = "1:ca955a9cd5b50b0f43d2cc3aeb35c951473eeca41b34eb67507f1dbcc0542394"
  name = "github.com/kr/pretty"
  packages = ["."]
  pruneopts = "UT"
  revision = "73f6ac0b30a98e433b289500d779f50c1a6f0712"
  version = "v0.1.0"

[[projects]]
  digest = "1:15b5cc79aad436d47019f814fde81a10221c740dc8ddf769221a65097fb6c2e9"
  name = "github.com/kr/text"
  packages = ["."]
  pruneopts = "UT"
  revision = "e2ffdb16a802fe2bb95e2e35ff34f0e53aeef34f"
  version = "v0.1.0"

[[projects]]
  branch = "master"
  digest = "1:62ea13ba29ceb0ca589dc264aac2aa4c5f9ece34519140a97bb843e8bf67d32b"
  name = "github.com/maraino/go-mock"
  packages = ["."]
  pruneopts = "UT"
  revision = "4c74c434cd3a9e9a70ed1eeb56646a1d3fac372f"

[[projects]]
  digest = "1:0981502f9816113c9c8c4ac301583841855c8cf4da8c72f696b3ebedf6d0e4e5"
  name = "github.com/mattn/go-isatty"
  packages = ["."]
  pruneopts = "UT"
  revision = "6ca4dbf54d38eea1a992b3c722a76a5d1c4cb25c"
  version = "v0.0.4"

[[projects]]
  digest = "1:ff5ebae34cfbf047d505ee150de27e60570e8c394b3b8fdbb720ff6ac71985fc"
  name = "github.com/matttproud/golang_protobuf_extensions"
  packages = ["pbutil"]
  pruneopts = "UT"
  revision = "c12348ce28de40eed0136aa2b644d0ee0650e56c"
  version = "v1.0.1"

[[projects]]
  digest = "1:78bbb1ba5b7c3f2ed0ea1eab57bdd3859aec7e177811563edc41198a760b06af"
  name = "github.com/mitchellh/go-homedir"
  packages = ["."]
  pruneopts = "UT"
  revision = "ae18d6b8b3205b561c79e8e5f69bff09736185f4"
  version = "v1.0.0"

[[projects]]
  digest = "1:42eb1f52b84a06820cedc9baec2e710bfbda3ee6dac6cdb97f8b9a5066134ec6"
  name = "github.com/mitchellh/go-testing-interface"
  packages = ["."]
  pruneopts = "UT"
  revision = "6d0b8010fcc857872e42fc6c931227569016843c"
  version = "v1.0.0"

[[projects]]
  digest = "1:53bc4cd4914cd7cd52139990d5170d6dc99067ae31c56530621b18b35fc30318"
  name = "github.com/mitchellh/mapstructure"
  packages = ["."]
  pruneopts = "UT"
  revision = "3536a929edddb9a5b34bd6861dc4a9647cb459fe"
  version = "v1.1.2"

[[projects]]
  digest = "1:6221a3a452964b1ff30efdc22209b124d54d04373e5993264d3fa9b13da0659d"
  name = "github.com/namsral/flag"
  packages = ["."]
  pruneopts = "UT"
  revision = "71ceffbeb0ba60fccc853971bb3ed4d7d90bfd04"
  version = "v1.7.4-pre"

[[projects]]
<<<<<<< HEAD
  digest = "1:7a137fb7718928e473b7d805434ae563ec41790d3d227cdc64e8b14d1cab8a1f"
=======
  digest = "1:ab54eea8d482272009e9e4af07d4d9b5236c27b4d8c54a3f2c99d163be883eca"
>>>>>>> b8f9f078
  name = "github.com/onsi/gomega"
  packages = [
    ".",
    "format",
    "internal/assertion",
    "internal/asyncassertion",
    "internal/oraclematcher",
    "internal/testingtsupport",
    "matchers",
    "matchers/support/goraph/bipartitegraph",
    "matchers/support/goraph/edge",
    "matchers/support/goraph/node",
    "matchers/support/goraph/util",
    "types",
  ]
  pruneopts = "UT"
<<<<<<< HEAD
  revision = "65fb64232476ad9046e57c26cd0bff3d3a8dc6cd"
  version = "v1.4.3"
=======
  revision = "7615b9433f86a8bdf29709bf288bc4fd0636a369"
  version = "v1.4.2"
>>>>>>> b8f9f078

[[projects]]
  branch = "master"
  digest = "1:3bf17a6e6eaa6ad24152148a631d18662f7212e21637c2699bff3369b7f00fa2"
  name = "github.com/petar/GoLLRB"
  packages = ["llrb"]
  pruneopts = "UT"
  revision = "53be0d36a84c2a886ca057d34b6aa4468df9ccb4"

[[projects]]
  digest = "1:5e73b34a27d827212102605789de00bd411b2e434812133c83935fe9897c75e1"
  name = "github.com/philhofer/fwd"
  packages = ["."]
  pruneopts = "UT"
  revision = "bb6d471dc95d4fe11e432687f8b70ff496cf3136"
  version = "v1.0.0"

[[projects]]
  digest = "1:e39a5ee8fcbec487f8fc68863ef95f2b025e0739b0e4aa55558a2b4cf8f0ecf0"
  name = "github.com/pierrec/lz4"
  packages = [
    ".",
    "internal/xxh32",
  ]
  pruneopts = "UT"
  revision = "635575b42742856941dbc767b44905bb9ba083f6"
  version = "v2.0.7"

[[projects]]
  digest = "1:40e195917a951a8bf867cd05de2a46aaf1806c50cf92eebf4c16f78cd196f747"
  name = "github.com/pkg/errors"
  packages = ["."]
  pruneopts = "UT"
  revision = "645ef00459ed84a119197bfb8d8205042c6df63d"
  version = "v0.8.0"

[[projects]]
  digest = "1:d14a5f4bfecf017cb780bdde1b6483e5deb87e12c332544d2c430eda58734bcb"
  name = "github.com/prometheus/client_golang"
  packages = [
    "prometheus",
    "prometheus/promhttp",
  ]
  pruneopts = "UT"
  revision = "c5b7fccd204277076155f10851dad72b76a49317"
  version = "v0.8.0"

[[projects]]
  branch = "master"
  digest = "1:2d5cd61daa5565187e1d96bae64dbbc6080dacf741448e9629c64fd93203b0d4"
  name = "github.com/prometheus/client_model"
  packages = ["go"]
  pruneopts = "UT"
  revision = "5c3871d89910bfb32f5fcab2aa4b9ec68e65a99f"

[[projects]]
  branch = "master"
  digest = "1:db712fde5d12d6cdbdf14b777f0c230f4ff5ab0be8e35b239fc319953ed577a4"
  name = "github.com/prometheus/common"
  packages = [
    "expfmt",
    "internal/bitbucket.org/ww/goautoneg",
    "model",
  ]
  pruneopts = "UT"
  revision = "7e9e6cabbd393fc208072eedef99188d0ce788b6"

[[projects]]
  branch = "master"
  digest = "1:ef74914912f99c79434d9c09658274678bc85080ebe3ab32bec3940ebce5e1fc"
  name = "github.com/prometheus/procfs"
  packages = [
    ".",
    "internal/util",
    "nfs",
    "xfs",
  ]
  pruneopts = "UT"
  revision = "185b4288413d2a0dd0806f78c90dde719829e5ae"

[[projects]]
  branch = "master"
  digest = "1:d38f81081a389f1466ec98192cf9115a82158854d6f01e1c23e2e7554b97db71"
  name = "github.com/rcrowley/go-metrics"
  packages = ["."]
  pruneopts = "UT"
  revision = "3113b8401b8a98917cde58f8bbd42a1b1c03b1fd"

[[projects]]
  digest = "1:274f67cb6fed9588ea2521ecdac05a6d62a8c51c074c1fccc6a49a40ba80e925"
  name = "github.com/satori/go.uuid"
  packages = ["."]
  pruneopts = "UT"
  revision = "f58768cc1a7a7e77a3bd49e98cdd21419399b6a3"
  version = "v1.2.0"

[[projects]]
  digest = "1:d567a75ca7997f273776fc257f338d329c2e5877a8105ff8bd0234f75d45d4c0"
  name = "github.com/sirupsen/logrus"
  packages = [
    ".",
    "hooks/syslog",
  ]
  pruneopts = "UT"
  revision = "bcd833dfe83d3cebad139e4a29ed79cb2318bf95"
  version = "v1.2.0"

[[projects]]
  digest = "1:30e06e6d62a1d694e3cdbff29d8a9a96022e05a487d0c6eaf0ef898965ef28fb"
  name = "github.com/soheilhy/cmux"
  packages = ["."]
  pruneopts = "UT"
  revision = "e09e9389d85d8492d313d73d1469c029e710623f"
  version = "v0.1.4"

[[projects]]
  digest = "1:eaa6698f44de8f2977e93c9b946e60a8af75f565058658aad2df8032b55c84e5"
  name = "github.com/tinylib/msgp"
  packages = ["msgp"]
  pruneopts = "UT"
  revision = "b2b6a672cf1e5b90748f79b8b81fc8c5cf0571a1"
  version = "1.0.2"

[[projects]]
  branch = "master"
  digest = "1:9fbba9f266710aae2dfe8bcdb24703b25ada0512623cabc96efb99bc7d579aef"
  name = "github.com/tmc/grpc-websocket-proxy"
  packages = ["wsproxy"]
  pruneopts = "UT"
  revision = "830351dc03c6f07d625727d5f993a463babb20e1"

[[projects]]
  digest = "1:03aa6e485e528acb119fb32901cf99582c380225fc7d5a02758e08b180cb56c3"
  name = "github.com/ugorji/go"
  packages = ["codec"]
  pruneopts = "UT"
  revision = "b4c50a2b199d93b13dc15e78929cfb23bfdf21ab"
  version = "v1.1.1"

[[projects]]
  branch = "master"
  digest = "1:a79dc80dd3154f4fe8d924d19d48d63c22f25fa9e66da497d9ebb037805d7eb1"
  name = "github.com/unrolled/render"
  packages = ["."]
  pruneopts = "UT"
  revision = "b9786414de4d903830df7ac38eea68a0e3267a35"

[[projects]]
  branch = "master"
  digest = "1:af01f666b53efe779bd06ab8f8f44770f2d40c82204e397753bf190898b07633"
  name = "github.com/willfaught/gockle"
  packages = ["."]
  pruneopts = "UT"
  revision = "4f254e1e0f0a12485963192ff605f61f1933e71f"

[[projects]]
  digest = "1:6dff6d02950c110d7d61da0c200eaff9da9f312101291b2d8c07235954eaa19d"
  name = "github.com/xiang90/probing"
  packages = ["."]
  pruneopts = "UT"
  revision = "07dd2e8dfe18522e9c447ba95f2fe95262f63bb2"
  version = "0.0.1"

[[projects]]
  branch = "master"
  digest = "1:1ece44c373772eda0342d0d785b9a4a2842ebfec15fe8f655f3631aaff7d20e7"
  name = "github.com/yuin/gopher-lua"
  packages = [
    ".",
    "ast",
    "parse",
    "pm",
  ]
  pruneopts = "UT"
  revision = "12c4817b42c5e5b1f9e2690e42bfeaac8727924f"

[[projects]]
  digest = "1:3c1a69cdae3501bf75e76d0d86dc6f2b0a7421bc205c0cb7b96b19eed464a34d"
  name = "go.uber.org/atomic"
  packages = ["."]
  pruneopts = "UT"
  revision = "1ea20fb1cbb1cc08cbd0d913a96dead89aa18289"
  version = "v1.3.2"

[[projects]]
  digest = "1:60bf2a5e347af463c42ed31a493d817f8a72f102543060ed992754e689805d1a"
  name = "go.uber.org/multierr"
  packages = ["."]
  pruneopts = "UT"
  revision = "3c4937480c32f4c13a875a1829af76c98ca3d40a"
  version = "v1.1.0"

[[projects]]
  digest = "1:c52caf7bd44f92e54627a31b85baf06a68333a196b3d8d241480a774733dcf8b"
  name = "go.uber.org/zap"
  packages = [
    ".",
    "buffer",
    "internal/bufferpool",
    "internal/color",
    "internal/exit",
    "zapcore",
  ]
  pruneopts = "UT"
  revision = "ff33455a0e382e8a81d14dd7c922020b6b5e7982"
  version = "v1.9.1"

[[projects]]
  branch = "master"
  digest = "1:001a4e7a40e50ff2ef32e2556bca50c4f77daa457db3ac6afc8bea9bb2122cfb"
  name = "golang.org/x/crypto"
  packages = [
    "bcrypt",
    "blowfish",
    "ssh/terminal",
  ]
  pruneopts = "UT"
  revision = "4d3f4d9ffa16a13f451c3b2999e9c49e9750bf06"

[[projects]]
  branch = "master"
<<<<<<< HEAD
  digest = "1:8b5682a2f0d3f944f12b9e87aeb6bbf451b55665ff6b87999c999b2240c390e9"
=======
  digest = "1:e079952a2887460a817db9c839b5a2be954c9f786ffa5d647be6c5fb2ac388e0"
>>>>>>> b8f9f078
  name = "golang.org/x/net"
  packages = [
    "context",
    "html",
    "html/atom",
    "html/charset",
    "http/httpguts",
    "http2",
    "http2/hpack",
    "idna",
    "internal/timeseries",
    "trace",
  ]
  pruneopts = "UT"
<<<<<<< HEAD
  revision = "610586996380ceef02dd726cc09df7e00a3f8e56"
=======
  revision = "c10e9556a7bc0e7c942242b606f0acf024ad5d6a"
>>>>>>> b8f9f078

[[projects]]
  branch = "master"
  digest = "1:417d27a82efb8473554234a282be33d23b0d6adc121e636b55950f913ac071d6"
  name = "golang.org/x/sys"
  packages = [
    "unix",
    "windows",
  ]
  pruneopts = "UT"
  revision = "9b800f95dbbc54abff0acf7ee32d88ba4e328c89"

[[projects]]
  digest = "1:436b24586f8fee329e0dd65fd67c817681420cda1d7f934345c13fe78c212a73"
  name = "golang.org/x/text"
  packages = [
    "collate",
    "collate/build",
    "encoding",
    "encoding/charmap",
    "encoding/htmlindex",
    "encoding/internal",
    "encoding/internal/identifier",
    "encoding/japanese",
    "encoding/korean",
    "encoding/simplifiedchinese",
    "encoding/traditionalchinese",
    "encoding/unicode",
    "internal/colltab",
    "internal/gen",
    "internal/tag",
    "internal/triegen",
    "internal/ucd",
    "internal/utf8internal",
    "language",
    "runes",
    "secure/bidirule",
    "transform",
    "unicode/bidi",
    "unicode/cldr",
    "unicode/norm",
    "unicode/rangetable",
  ]
  pruneopts = "UT"
  revision = "f21a4dfb5e38f5895301dc265a8def02365cc3d0"
  version = "v0.3.0"

[[projects]]
  branch = "master"
  digest = "1:c9e7a4b4d47c0ed205d257648b0e5b0440880cb728506e318f8ac7cd36270bc4"
  name = "golang.org/x/time"
  packages = ["rate"]
  pruneopts = "UT"
  revision = "fbb02b2291d28baffd63558aa44b4b56f178d650"

[[projects]]
  branch = "master"
  digest = "1:56b0bca90b7e5d1facf5fbdacba23e4e0ce069d25381b8e2f70ef1e7ebfb9c1a"
  name = "google.golang.org/genproto"
  packages = ["googleapis/rpc/status"]
  pruneopts = "UT"
  revision = "c830210a61dfaa790e1920f8d0470fc27bc2efbe"

[[projects]]
  digest = "1:711ccd33981bb5cb670410c6e2d7c49d17c2b1361a109ab610c64f71bfb1f591"
  name = "google.golang.org/grpc"
  packages = [
    ".",
    "balancer",
    "balancer/base",
    "balancer/roundrobin",
    "codes",
    "connectivity",
    "credentials",
    "encoding",
    "encoding/proto",
    "examples/helloworld/helloworld",
    "grpclog",
    "health",
    "health/grpc_health_v1",
    "internal",
    "internal/backoff",
    "internal/channelz",
    "internal/envconfig",
    "internal/grpcrand",
    "internal/transport",
    "keepalive",
    "metadata",
    "naming",
    "peer",
    "resolver",
    "resolver/dns",
    "resolver/passthrough",
    "stats",
    "status",
    "tap",
  ]
  pruneopts = "UT"
  revision = "2e463a05d100327ca47ac218281906921038fd95"
  version = "v1.16.0"

[[projects]]
  digest = "1:2d1fbdc6777e5408cabeb02bf336305e724b925ff4546ded0fa8715a7267922a"
  name = "gopkg.in/inf.v0"
  packages = ["."]
  pruneopts = "UT"
  revision = "d2d2541c53f18d2a059457998ce2876cc8e67cbf"
  version = "v0.9.1"

[[projects]]
  digest = "1:342378ac4dcb378a5448dd723f0784ae519383532f5e70ade24132c4c8693202"
  name = "gopkg.in/yaml.v2"
  packages = ["."]
  pruneopts = "UT"
  revision = "5420a8b6744d3b0345ab293f6fcba19c978f1183"
  version = "v2.2.1"

[solve-meta]
  analyzer-name = "dep"
  analyzer-version = 1
  input-imports = [
    "github.com/Shopify/sarama",
    "github.com/Shopify/sarama/mocks",
    "github.com/Songmu/prompter",
    "github.com/alicebob/miniredis",
    "github.com/boltdb/bolt",
    "github.com/bshuster-repo/logrus-logstash-hook",
    "github.com/bsm/sarama-cluster",
    "github.com/coreos/etcd/clientv3",
    "github.com/coreos/etcd/clientv3/namespace",
    "github.com/coreos/etcd/embed",
    "github.com/coreos/etcd/etcdserver/api/v3client",
    "github.com/coreos/etcd/mvcc/mvccpb",
    "github.com/coreos/etcd/pkg/tlsutil",
    "github.com/dgrijalva/jwt-go",
    "github.com/evalphobia/logrus_fluent",
    "github.com/fsnotify/fsnotify",
    "github.com/ghodss/yaml",
    "github.com/go-redis/redis",
    "github.com/gocql/gocql",
    "github.com/gogo/protobuf/jsonpb",
    "github.com/gogo/protobuf/proto",
    "github.com/gogo/protobuf/protoc-gen-gogo",
    "github.com/gorilla/mux",
    "github.com/grpc-ecosystem/grpc-gateway/runtime",
    "github.com/hashicorp/consul/api",
    "github.com/hashicorp/consul/testutil",
    "github.com/howeyc/crc16",
    "github.com/maraino/go-mock",
    "github.com/namsral/flag",
    "github.com/onsi/gomega",
    "github.com/pkg/errors",
    "github.com/prometheus/client_golang/prometheus",
    "github.com/prometheus/client_golang/prometheus/promhttp",
    "github.com/satori/go.uuid",
    "github.com/sirupsen/logrus",
    "github.com/sirupsen/logrus/hooks/syslog",
    "github.com/unrolled/render",
    "github.com/willfaught/gockle",
    "golang.org/x/crypto/bcrypt",
    "golang.org/x/net/context",
    "google.golang.org/grpc",
    "google.golang.org/grpc/examples/helloworld/helloworld",
    "google.golang.org/grpc/grpclog",
  ]
  solver-name = "gps-cdcl"
  solver-version = 1<|MERGE_RESOLUTION|>--- conflicted
+++ resolved
@@ -565,11 +565,7 @@
   version = "v1.7.4-pre"
 
 [[projects]]
-<<<<<<< HEAD
-  digest = "1:7a137fb7718928e473b7d805434ae563ec41790d3d227cdc64e8b14d1cab8a1f"
-=======
   digest = "1:ab54eea8d482272009e9e4af07d4d9b5236c27b4d8c54a3f2c99d163be883eca"
->>>>>>> b8f9f078
   name = "github.com/onsi/gomega"
   packages = [
     ".",
@@ -586,13 +582,8 @@
     "types",
   ]
   pruneopts = "UT"
-<<<<<<< HEAD
-  revision = "65fb64232476ad9046e57c26cd0bff3d3a8dc6cd"
-  version = "v1.4.3"
-=======
   revision = "7615b9433f86a8bdf29709bf288bc4fd0636a369"
   version = "v1.4.2"
->>>>>>> b8f9f078
 
 [[projects]]
   branch = "master"
@@ -814,11 +805,7 @@
 
 [[projects]]
   branch = "master"
-<<<<<<< HEAD
-  digest = "1:8b5682a2f0d3f944f12b9e87aeb6bbf451b55665ff6b87999c999b2240c390e9"
-=======
   digest = "1:e079952a2887460a817db9c839b5a2be954c9f786ffa5d647be6c5fb2ac388e0"
->>>>>>> b8f9f078
   name = "golang.org/x/net"
   packages = [
     "context",
@@ -833,11 +820,7 @@
     "trace",
   ]
   pruneopts = "UT"
-<<<<<<< HEAD
-  revision = "610586996380ceef02dd726cc09df7e00a3f8e56"
-=======
   revision = "c10e9556a7bc0e7c942242b606f0acf024ad5d6a"
->>>>>>> b8f9f078
 
 [[projects]]
   branch = "master"
