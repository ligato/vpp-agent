--- conflicted
+++ resolved
@@ -138,16 +138,10 @@
   blocking the rest of the bridge domain to be applied - see [control-flow][bd-cfd]
   demonstrating the order of operations needed to create a bridge domain.
 
-<<<<<<< HEAD
 * <a name="graph"></a> **Graph** of values is a kvscheduler-internal in-memory
-  storage for all configured and pending key-value pairs, with edges representing
-  inter-value relations, such as "depends-on" and "is-derived-from".
-=======
-* **Graph** of values is a kvscheduler-internal in-memory storage for all
-  configured and pending key-value pairs, where graph edges represent inter-value
-  relations, such as "depends-on" or "is-derived-from", and graph nodes are the
-  key-value pairs themselves.
->>>>>>> 02fee1a2
+  storage for all configured and pending key-value pairs, where graph edges
+  represent inter-value relations, such as "depends-on" or "is-derived-from",
+  and graph nodes are the key-value pairs themselves.
   
   *Note:* configurators - now just "plugins" - no longer have to implement their
   own caches for pending values.  
