# Gopkg.toml
#
# Refer to https://github.com/golang/dep/blob/master/docs/Gopkg.toml.md
# for detailed Gopkg.toml documentation.

required = [
    "git.fd.io/govpp.git/cmd/binapi-generator",
    "github.com/ungerik/pkgreflect",
    "github.com/gogo/protobuf/protoc-gen-gogo"
]

[[constraint]]
  branch = "master"
  name = "github.com/ligato/cn-infra"

[[constraint]]
  branch = "master"
  name =  "git.fd.io/govpp.git"
<<<<<<< HEAD
  revision = "0ed38dbb620ef88a2007179265f37742ee46c305"
  source = "github.com/ligato/govpp"
=======
  source = "github.com/FDio/govpp"
>>>>>>> b2394f97

[[constraint]]
  branch = "master"
  name = "github.com/buger/goterm"

[[constraint]]
  name = "github.com/fsouza/go-dockerclient"
  version = "1.0"

[[constraint]]
  name = "github.com/ghodss/yaml"
  version = "1.0.0"

[[constraint]]
  name = "github.com/gogo/protobuf"
  version = "0.5.0"

[[constraint]]
  branch = "master"
  name = "github.com/golang/protobuf"

[[constraint]]
  branch = "master"
  name = "github.com/logrusorgru/aurora.git"

[[constraint]]
  name = "github.com/namsral/flag"
  version = "1.7.4-pre"

[[constraint]]
  name = "github.com/onsi/gomega"
  version = "1.3.0"

[[constraint]]
  name = "github.com/sirupsen/logrus"
  version = "1.0.4"

[[constraint]]
  name = "github.com/spf13/cobra"
  version = "0.0.1"

[[constraint]]
  branch = "master"
  name = "github.com/unrolled/render"

[[constraint]]
  branch = "master"
  name = "github.com/vishvananda/netlink"

[[constraint]]
  branch = "master"
  name = "github.com/vishvananda/netns"

[[constraint]]
  branch = "master"
  name = "golang.org/x/net"

[[constraint]]
  name = "google.golang.org/grpc"
  version = "1.2.1"

[[override]]
  name = "github.com/docker/libnetwork"
  revision = "19279f0492417475b6bfbd0aa529f73e8f178fb5"

[prune]
  go-tests = true
  unused-packages = true

  [[prune.project]]
    name = "github.com/ligato/cn-infra"
    unused-packages = false<|MERGE_RESOLUTION|>--- conflicted
+++ resolved
@@ -16,12 +16,7 @@
 [[constraint]]
   branch = "master"
   name =  "git.fd.io/govpp.git"
-<<<<<<< HEAD
-  revision = "0ed38dbb620ef88a2007179265f37742ee46c305"
-  source = "github.com/ligato/govpp"
-=======
   source = "github.com/FDio/govpp"
->>>>>>> b2394f97
 
 [[constraint]]
   branch = "master"
