{
    "acl_name": "acl6_ICMP",
    "interfaces": {
        "egress": [
            "",
            ""
        ],
        "ingress": [
            "",
            ""
        ]
    },
    "rules": [
        {
<<<<<<< HEAD
=======
            "rule_name": "acl6_rule1",
>>>>>>> d0bb6d88
            "acl_action": 1,
            "match": {
                "ip_rule": {
                    "ip": {
                        "destination_network": "10.0.0.0/32",
                        "source_network": "10.0.0.0/32"
                    },
                    "udp": {
                        "destination_port_range": {
                            "lower_port": 80,
                            "upper_port": 1000
                        },
                        "source_port_range": {
                            "lower_port": 10,
                            "upper_port": 2000
                        },
                        "tcp_flags_mask": 20,
                        "tcp_flags_value": 10
                    }
                }
            }
        }
    ]
}<|MERGE_RESOLUTION|>--- conflicted
+++ resolved
@@ -12,10 +12,6 @@
     },
     "rules": [
         {
-<<<<<<< HEAD
-=======
-            "rule_name": "acl6_rule1",
->>>>>>> d0bb6d88
             "acl_action": 1,
             "match": {
                 "ip_rule": {
