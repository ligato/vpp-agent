--- conflicted
+++ resolved
@@ -12,11 +12,7 @@
     },
     "rules": [
         {
-<<<<<<< HEAD
-=======
-            "rule_name": "acl4_rule1",
->>>>>>> d0bb6d88
-            "acl_action": 1,
+            "Facl_action": 1,
             "match": {
                 "ip_rule": {
                     "ip": {
