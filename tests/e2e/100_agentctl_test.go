//  Copyright (c) 2019 Cisco and/or its affiliates.
//
//  Licensed under the Apache License, Version 2.0 (the "License");
//  you may not use this file except in compliance with the License.
//  You may obtain a copy of the License at:
//
//      http://www.apache.org/licenses/LICENSE-2.0
//
//  Unless required by applicable law or agreed to in writing, software
//  distributed under the License is distributed on an "AS IS" BASIS,
//  WITHOUT WARRANTIES OR CONDITIONS OF ANY KIND, either express or implied.
//  See the License for the specific language governing permissions and
//  limitations under the License.

package e2e

import (
	"bufio"
	"encoding/json"
	"os"
	"strconv"
	"strings"
	"testing"

	. "github.com/onsi/gomega"
	"github.com/onsi/gomega/types"
)

func TestAgentCtlCommands(t *testing.T) {
	ctx := Setup(t)
	defer ctx.Teardown()

	var err error
	var stdout, stderr string

	nextDummyIf := dummyIfFactory(ctx)
	// file created below is required to test `import` action
	config1File := ctx.testShareDir + "/agentctl-config1.yaml"
<<<<<<< HEAD
	_, err = createFileWithContent(
=======
	err = createFileWithContent(
>>>>>>> 0f6e7f7b
		config1File,
		`config/vpp/v2/interfaces/tap1 {"name":"tap1", "type":"TAP", "enabled":true, "ip_addresses":["10.10.10.10/24"], "tap":{"version": "2"}}`,
	)
	ctx.Expect(err).To(BeNil(), "Failed to create file required by one of the tests")
	defer func() {
		err = os.Remove(config1File)
		ctx.Expect(err).To(BeNil())
	}()

	updateLabels := []string{"if=dummy", "\"if=dummy\",\"source=test\"", "\"if=differentvalue\",\"source=test\"", "", "\"onlykey=\""}
	for _, ul := range updateLabels {
		file, err := createFileWithContent(nextDummyIf())
		ctx.Expect(err).To(BeNil(), "Failed to create file required by one of the tests")
		stdout, _, err = ctx.Agent.ExecCmd("agentctl", "config", "update", file, "--labels="+ul)
		ctx.Expect(err).ToNot(HaveOccurred())
		// ctx.Expect(stderr).To(BeEmpty()) TODO: uncomment this once the warning log has been cleaned up
		ctx.Expect(stdout).To(ContainSubstring("OK"))

		// cleanup the file
		defer func() {
			err = os.Remove(file)
			ctx.Expect(err).ToNot(HaveOccurred())
		}()
	}

	type KeyVal struct {
		Key   string
		Value interface{}
	}
	tests := []struct {
		name                 string
		cmd                  string
		expectErr            bool
		expectNotEmptyStdout bool
		expectStdout         string
		expectInStdout       string
		expectNotInStdout    string
		expectReStdout       string
		expectNotReStdout    string
		expectInStderr       string
		expectJsonKeyVals    []KeyVal
	}{
		{
			name:                 "Check if executable is present",
			cmd:                  "--help",
			expectNotEmptyStdout: true,
		},
		{
			name:           "Test `config get`",
			cmd:            "config get",
			expectInStdout: "type: DUMMY",
			expectReStdout: "name: dummyif(0|1|2|3|4)",
		},
		{
			name:              "Test `config get` with full label",
			cmd:               "config get --labels=\"if=dummy\"",
			expectInStdout:    "type: DUMMY",
			expectReStdout:    "name: dummyif(0|1)",
			expectNotReStdout: "name: dummyif(2|3|4)",
		},
		{
			name:              "Test `config get` with label key",
			cmd:               "config get --labels=\"if\"",
			expectInStdout:    "type: DUMMY",
			expectReStdout:    "name: dummyif(0|1|2)",
			expectNotReStdout: "name: dummyif(4|5)",
		},
		{
			name:              "Test `config get` with label key",
			cmd:               "config get --labels=\"if=\"",
			expectInStdout:    "type: DUMMY",
			expectReStdout:    "name: dummyif(0|1|2)",
			expectNotReStdout: "name: dummyif(3|4)",
		},
		{
			name:              "Test `config get` with multiple full labels",
			cmd:               "config get --labels=\"if=dummy\" --labels=\"source=test\"",
			expectInStdout:    "type: DUMMY",
			expectReStdout:    "name: dummyif(1)",
			expectNotReStdout: "name: dummyif(0|2|3|4)",
		},
		{
			name:              "Test `config get` with multiple label keys",
			cmd:               "config get --labels=\"if\",\"source\"",
			expectInStdout:    "type: DUMMY",
			expectReStdout:    "name: dummyif(1|2)",
			expectNotReStdout: "name: dummyif(0|3|4)",
		},
		{
			name:              "Test `config get` with multiple label keys",
			cmd:               "config get --labels=\"if=\",\"source=\"",
			expectInStdout:    "type: DUMMY",
			expectReStdout:    "name: dummyif(1|2)",
			expectNotReStdout: "name: dummyif(0|3|4)",
		},
		{
			name:              "Test `config get` with multiple label keys",
			cmd:               "config get --labels=\"if\" --labels=\"source=\"",
			expectInStdout:    "type: DUMMY",
			expectReStdout:    "name: dummyif(1|2)",
			expectNotReStdout: "name: dummyif(0|3|4)",
		},
		{
			name:              "Test `config get` with label key and full label",
			cmd:               "config get --labels=\"if=dummy\",\"source\"",
			expectReStdout:    "name: dummyif(1)",
			expectNotReStdout: "name: dummyif(0|2|3|4)",
		},
		{
			name:              "Test `config get` with bad label",
			cmd:               "config get --labels=\"missingkey=missingvalue\"",
			expectInStdout:    "linuxConfig: {}",
			expectNotReStdout: "name: dummyif(0|1|2|3|4)",
		},
		{
			name:              "Test `config get` with bad label",
			cmd:               "config get --labels=\"missingkey\"",
			expectInStdout:    "linuxConfig: {}",
			expectNotReStdout: "name: dummyif(0|1|2|3|4)",
		},
		{
			name:              "Test `config get` with bad label",
			cmd:               "config get --labels=\"missingkey\",\"if=dummy\"",
			expectInStdout:    "linuxConfig: {}",
			expectNotReStdout: "name: dummyif(0|1|2|3|4)",
		},
		{
			name:           "Test `dump all` action",
			cmd:            "dump all",
			expectInStdout: "type: SOFTWARE_LOOPBACK",
		},
		{
			name:           "Test `dump vpp.*` action",
			cmd:            `dump vpp.*`,
			expectInStdout: "type: SOFTWARE_LOOPBACK",
		},
		{
			name:           "Test `dump` action with bad model",
			cmd:            "dump NoSuchModel",
			expectErr:      true,
			expectInStderr: "no matching models found for [\"NoSuchModel\"]",
		},
		{
			name:           "Test `dump` action with one bad model",
			cmd:            "dump NoSuchModel vpp.interfaces",
			expectInStdout: "type: SOFTWARE_LOOPBACK",
		},
		{
			name:           "Test `dump --view=SB` action",
			cmd:            "dump vpp.interfaces --view=SB",
			expectInStdout: "type: SOFTWARE_LOOPBACK",
		},
		{
			name:           "Test `dump --view=NB` action",
			cmd:            "dump vpp.interfaces --view=NB",
			expectReStdout: `MODEL[\s\|]+ORIGIN[\s\|]+VALUE[\s\|]+METADATA`,
		},
		{
			name:           "Test `dump --view=cached` action",
			cmd:            "dump vpp.interfaces --view=cached",
			expectInStdout: "type: SOFTWARE_LOOPBACK",
		},
		{
			name:           "Test `dump` with JSON format",
			cmd:            "dump vpp.interfaces -f=json",
			expectReStdout: `"Value": {\s+"name": "UNTAGGED-local0",`,
		},
		{
			name:           "Test `dump` with YAML format",
			cmd:            "dump vpp.interfaces -f=yaml",
			expectReStdout: `Value:\s+name: UNTAGGED-local0`,
		},
		{
			name:         "Test `dump` with custom format",
			cmd:          `dump vpp.interfaces -f "{{range.}}Name:{{.Value.Name}}{{end}}"`,
			expectStdout: `"Name:UNTAGGED-local0"`,
		},
		{
			name:                 "Test `generate` action",
			cmd:                  "generate vpp.interfaces",
			expectNotEmptyStdout: true,
		},
		{
			name:           "Test `generate` action with not exsiting model",
			cmd:            "generate NoSuchModel",
			expectErr:      true,
			expectInStderr: "no model found for: NoSuchModel",
		},
		{
			name:           "Test `generate` action to yaml",
			cmd:            "generate vpp.interfaces -f=yaml",
			expectInStdout: "type: UNDEFINED_TYPE",
		},
		{
			name: "Test `generate` action to json",
			cmd:  "generate vpp.interfaces -f=json",
			expectJsonKeyVals: []KeyVal{
				{"type", "UNDEFINED_TYPE"},
			},
		},
		{
			name: "Test `generate` action to json (oneline)",
			cmd:  "generate vpp.interfaces -f=json --oneline",
			expectJsonKeyVals: []KeyVal{
				{"type", "UNDEFINED_TYPE"},
			},
		},
		{
			// This test depends on file (/tmp/config1) which was created before.
			name:           "Test `import` action",
			cmd:            "import " + config1File,
			expectErr:      true,
			expectInStderr: "connecting to Etcd failed",
		},
		{
			// This test depends on file (/tmp/config1) which was created before.
			name:         "Test `import` action (grpc)",
			cmd:          "import " + config1File + " --grpc",
			expectStdout: "importing 1 key-value pairs\n - config/vpp/v2/interfaces/tap1\nsending via gRPC\n",
		},
		{
			name:           "Test `kvdb list` action",
			cmd:            "kvdb list",
			expectErr:      true,
			expectInStderr: "connecting to Etcd failed",
		},
		{
			name:           "Test `log list` action",
			cmd:            "log list",
			expectReStdout: `agent\s+(trace|debug|info)`,
		},
		{
			name:         "Test `log set` action",
			cmd:          "log set agent debug",
			expectStdout: "logger agent has been set to level debug\n",
		},
		{
			// This test depends on previous one.
			name:           "Test `log list` action",
			cmd:            "log list",
			expectReStdout: `agent\s+debug`,
		},
		{
			name:           "Test `model ls` action",
			cmd:            "model ls",
			expectReStdout: `linux.interfaces.interface\s+config\s+ligato.linux.interfaces.Interface`,
		},
		{
			name:           "Test `models` action",
			cmd:            "models",
			expectReStdout: `linux.interfaces.interface\s+config\s+ligato.linux.interfaces.Interface`,
		},
		{
			name:           "Test `model inspect` action",
			cmd:            "model inspect vpp.interfaces",
			expectInStdout: `"KeyPrefix": "config/vpp/v2/interfaces/",`,
		},
		{
			name:           "Test `model inspect` action (no models)",
			cmd:            "model inspect NoSuchModel",
			expectErr:      true,
			expectInStderr: "no model found for provided prefix: NoSuchModel",
		},
		{
			name:           "Test `model inspect` action (multiple models)",
			cmd:            "model inspect vpp.",
			expectErr:      true,
			expectInStderr: "multiple models found with provided prefix: vpp.",
		},
		{
			name:           "Test `status` action",
			cmd:            "status",
			expectReStdout: `State:\s*OK`,
		},
		{
			name:         "Test `status` action (with format)",
			cmd:          "status -f {{.Status.AgentStatus.State}}",
			expectStdout: "OK",
		},
		{
			name:           "Test `values` action",
			cmd:            "values",
			expectReStdout: `vpp.interfaces\s+UNTAGGED-local0\s+obtained`,
		},
		{
			name:           "Test `values` action (with model)",
			cmd:            "values vpp.proxyarp-global",
			expectReStdout: `vpp.proxyarp-global\s+obtained `,
		},
		{
			name:           "Test `vpp info` action",
			cmd:            "vpp info",
			expectReStdout: `Version:\s+v\d{2}\.\d{2}`,
		},
		{
			name:           "Test `vpp cli` action",
			cmd:            "vpp cli sh int",
			expectReStdout: `local0\s+0\s+down\s+0/0/0/0`,
		},
	}

	for _, test := range tests {
		t.Run(test.name, func(t *testing.T) {
			g := NewWithT(t)

			stdout, stderr, err = ctx.Agent.ExecCmd("agentctl", strings.Split(test.cmd, " ")...)

			if test.expectErr {
				g.Expect(err).To(HaveOccurred(),
					"Expected command `%s` to fail\n", test.cmd)
			} else {
				g.Expect(err).ToNot(HaveOccurred(),
					"Expected command `%s` not to fail, but failed with err: %v\nStderr:\n%s\n", test.cmd, err, stderr)
			}
			// Check STDOUT:
			if test.expectNotEmptyStdout {
				g.Expect(stdout).ToNot(BeEmpty(),
					"Stdout should not be empty\n")
			}
			if test.expectStdout != "" {
				g.Expect(stdout).To(Equal(test.expectStdout),
					"Expected output not equal stdout")
			}
			if test.expectInStdout != "" {
				g.Expect(stdout).To(ContainSubstring(test.expectInStdout),
					"Expected string not found in stdout")
			}
			if test.expectNotInStdout != "" {
				g.Expect(stdout).ToNot(ContainSubstring(test.expectNotInStdout),
					"Unexpected string found in stdout")
			}
			if test.expectJsonKeyVals != nil {
				var data map[string]interface{}
				err := json.Unmarshal([]byte(stdout), &data)
				if err != nil {
					t.Fatal(err)
				}
				var matchers []types.GomegaMatcher
				for _, kv := range test.expectJsonKeyVals {
					matchers = append(matchers, HaveKeyWithValue(kv.Key, kv.Value))
				}
				g.Expect(data).To(SatisfyAll(matchers...), "Expected key-value not found in JSON data from stdout")
			}
			if test.expectReStdout != "" {
				g.Expect(stdout).To(MatchRegexp(test.expectReStdout),
					"Expect regexp %q to match stdout for command %q, stdout:\n%s",
					test.expectReStdout, test.cmd, stdout)
			}
			if test.expectNotReStdout != "" {
				g.Expect(stdout).ToNot(MatchRegexp(test.expectNotReStdout),
					"Expect regexp %q to not match stdout for command %q, stdout:\n%s,",
					test.expectReStdout, test.cmd, stdout)
			}
			// Check STDERR:
			if test.expectInStderr != "" {
				g.Expect(stderr).To(ContainSubstring(test.expectInStderr),
					"Want in stderr: \n%s\nGot stderr: \n%s\n", test.expectInStderr, stderr)
			}
		})
	}
}

/*func TestAgentCtlSecureGrpcWithClientCertRequired(t *testing.T) {
	// WARNING: Do not use grpc connection created in `setupE2E` in
	// this test (though I don't know why you would but anyway).
	// By default `grpc.Dial` is non-blocking and connecting happens
	// in the background, so `setupE2E` function does not know about
	// any errors. With securing grpc on the agent (by replacing
	// grpc.conf with grpc-secure.conf) that client won't be able
	// to establish connection because it's not configured for this
	// secure case.

	t.Log("Replacing `GRPC_CONFIG` value with /etc/grpc-secure-full.conf")
	defer func(oldVal string) {
		t.Logf("Setting `GRPC_CONFIG` back to %q", oldVal)
		os.Setenv("GRPC_CONFIG", oldVal)
	}(os.Getenv("GRPC_CONFIG"))
	os.Setenv("GRPC_CONFIG", "/etc/grpc-secure-full.conf")

	ctx := Setup(t)
	defer ctx.Teardown()

	t.Log("Try without any TLS")
	_, stderr, err := ctx.ExecCmd(
		"/agentctl", "--debug", "dump", "vpp.interfaces",
	)
ctx.Expect(err).To(Not(BeNil()))
ctx.Expect(strings.Contains(stderr, "rpc error")).To(BeTrue(),
		"Want in stderr: \n\"rpc error\"\nGot stderr: \n%s\n", stderr,
	)

	t.Log("Try with TLS enabled via flag --insecure-tls, but without cert and key (note: server configured to check those files)")
	_, stderr, err = ctx.ExecCmd(
		"/agentctl", "--debug", "--insecure-tls", "dump", "vpp.interfaces",
	)
ctx.Expect(err).To(Not(BeNil()))
ctx.Expect(strings.Contains(stderr, "rpc error")).To(BeTrue(),
		"Want in stderr: \n\"rpc error\"\nGot stderr: \n%s\n", stderr,
	)

	t.Log("Try with fully configured TLS via config file")
	stdout, stderr, err := ctx.ExecCmd(
		"/agentctl", "--debug", "--config-dir=/etc/.agentctl", "dump", "vpp.interfaces",
	)
ctx.Expect(err).To(BeNil(),
		"Should not fail. Got err: %v\nStderr:\n%s\n", err, stderr,
	)
ctx.Expect(len(stdout)).To(Not(BeZero()))
}*/

func TestAgentCtlSecureGrpc(t *testing.T) {
	// WARNING: Do not use grpc connection created in `setupE2E` in
	// this test (though I don't know why you would but anyway).
	// By default `grpc.Dial` is non-blocking and connecting happens
	// in the background, so `setupE2E` function does not know about
	// any errors. With securing grpc on the agent (by replacing
	// grpc.conf with grpc-secure.conf) that client won't be able
	// to establish connection because it's not configured for this
	// secure case.

	t.Log("Replacing `GRPC_CONFIG` value with /testdata/grpc-secure.conf")
	defer func(oldVal string) {
		t.Logf("Setting `GRPC_CONFIG` back to %q", oldVal)
		os.Setenv("GRPC_CONFIG", oldVal)
	}(os.Getenv("GRPC_CONFIG"))
	os.Setenv("GRPC_CONFIG", "/testdata/grpc-secure.conf")

	ctx := Setup(t)
	defer ctx.Teardown()

	ctx.ExecCmd("bash", "-c", "set -x; ls /testdata; cat /testdata/agentctl.conf")

	t.Log("Try without any TLS")
	_, stderr, err := ctx.ExecCmd(
		"agentctl", "--debug", "dump", "vpp.interfaces")
	ctx.Expect(err).To(Not(BeNil()))
	ctx.Expect(stderr).To(ContainSubstring("rpc error"), "Expected string not found in stderr")

	t.Log("Try with TLS enabled via flag --insecure-tls. Should work because server is not configured to check client certs.")
	stdout, stderr, err := ctx.ExecCmd(
		"agentctl", "--debug", "--insecure-tls", "dump", "vpp.interfaces")
	ctx.Expect(err).To(BeNil(), "Should not fail. Got err: %v\nStderr:\n%s\n", err, stderr)
	ctx.Expect(len(stdout)).To(Not(BeZero()))

	t.Log("Try with fully configured TLS via config file")
	stdout, stderr, err = ctx.ExecCmd(
		"agentctl", "--debug", "--config=/testdata/agentctl.conf", "dump", "vpp.interfaces")
	ctx.Expect(err).To(BeNil(), "Should not fail. Got err: %v\nStderr:\n%s\n", err, stderr)
	ctx.Expect(stdout).ToNot(BeEmpty())
}

func TestAgentCtlSecureETCD(t *testing.T) {
	ctx := Setup(t, WithEtcd(WithEtcdHTTPsConnection(), WithEtcdTestContainerNetworking()))
	defer ctx.Teardown()

	// test without any TLS
	t.Run("no TLS", func(t *testing.T) {
		_, _, err := ctx.ExecCmd("agentctl", "--debug", "kvdb", "list")
		ctx.Expect(err).To(Not(BeNil()))
	})

	// test with TLS enabled via flag --insecure-tls, but without cert and key (note: server configured to check those files)
	t.Run("insecure TLS", func(t *testing.T) {
		_, _, err := ctx.ExecCmd("agentctl", "--debug", "--insecure-tls", "kvdb", "list")
		ctx.Expect(err).To(Not(BeNil()))
	})

	// test with fully configured TLS via config file
	/*t.Run("fully cofigured TLS", func(t *testing.T) {
	  	_, stderr, err := ctx.ExecCmd("/agentctl", "--debug", "--config-dir=/etc/.agentctl", "kvdb", "list")
	  ctx.Expect(err).To(BeNil(), "Should not fail. Got err: %v\nStderr:\n%s\n", err, stderr)
	  })*/
}

func createFileWithContent(path, content string) (string, error) {
	f, err := os.Create(path)
	if err != nil {
		return path, err
	}
	w := bufio.NewWriter(f)
	_, err = w.WriteString(content)
	if err != nil {
		return path, err
	}
	w.Flush()
	return path, nil
}

func dummyIfFactory(ctx *TestCtx) func() (string, string) {
	seq := 0
	return func() (string, string) {
		strseq := strconv.Itoa(seq)
		file := ctx.testShareDir + "/agentctl-dummyif" + strseq + ".yaml"
		content := `linuxConfig:
  interfaces:
  - name: "dummyif` + strseq + `"
    type: DUMMY
    enabled: true
    ipAddresses:
    - 9.9.9.9/24`
		seq += 1
		return file, content
	}
}<|MERGE_RESOLUTION|>--- conflicted
+++ resolved
@@ -36,11 +36,7 @@
 	nextDummyIf := dummyIfFactory(ctx)
 	// file created below is required to test `import` action
 	config1File := ctx.testShareDir + "/agentctl-config1.yaml"
-<<<<<<< HEAD
 	_, err = createFileWithContent(
-=======
-	err = createFileWithContent(
->>>>>>> 0f6e7f7b
 		config1File,
 		`config/vpp/v2/interfaces/tap1 {"name":"tap1", "type":"TAP", "enabled":true, "ip_addresses":["10.10.10.10/24"], "tap":{"version": "2"}}`,
 	)
