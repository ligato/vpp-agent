--- conflicted
+++ resolved
@@ -20,11 +20,7 @@
 	"testing"
 	"time"
 
-<<<<<<< HEAD
-	"go.ligato.io/cn-infra/v2/logging"
-=======
 	. "github.com/onsi/gomega"
->>>>>>> 8841c95a
 
 	"go.ligato.io/vpp-agent/v3/plugins/linux/ifplugin/linuxcalls"
 	"go.ligato.io/vpp-agent/v3/plugins/netalloc/utils"
@@ -134,12 +130,7 @@
 		HostIfName:  ifaceHostName,
 	}
 
-<<<<<<< HEAD
-	ifHandler := linuxcalls.NewNetLinkHandler(
-		nil, nil, "", 0, logging.DefaultLogger)
-=======
 	ifHandler := ctx.vppAgent.LinuxInterfaceHandler()
->>>>>>> 8841c95a
 
 	hasIP := func(ifName, ipAddr string) bool {
 		addrs, err := ifHandler.GetAddressList(ifName)
@@ -237,12 +228,7 @@
 		LinkOnly:    true, // <- agent does not configure IP addresses (they are also "existing")
 	}
 
-<<<<<<< HEAD
-	ifHandler := linuxcalls.NewNetLinkHandler(
-		nil, nil, "", 0, logging.DefaultLogger)
-=======
 	ifHandler := ctx.vppAgent.LinuxInterfaceHandler()
->>>>>>> 8841c95a
 
 	hasIP := func(ifName, ipAddr string) bool {
 		addrs, err := ifHandler.GetAddressList(ifName)
