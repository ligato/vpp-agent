//  Copyright (c) 2018 Cisco and/or its affiliates.
//
//  Licensed under the Apache License, Version 2.0 (the "License");
//  you may not use this file except in compliance with the License.
//  You may obtain a copy of the License at:
//
//      http://www.apache.org/licenses/LICENSE-2.0
//
//  Unless required by applicable law or agreed to in writing, software
//  distributed under the License is distributed on an "AS IS" BASIS,
//  WITHOUT WARRANTIES OR CONDITIONS OF ANY KIND, either express or implied.
//  See the License for the specific language governing permissions and
//  limitations under the License.

package e2e

import (
	"bufio"
	"bytes"
<<<<<<< HEAD
	"context"
=======
>>>>>>> 1f2eba2a
	"encoding/json"
	"flag"
	"fmt"
	"io"
	"log"
	"net"
	"net/url"
	"os"
	"os/exec"
	"regexp"
	"strings"
	"syscall"
	"testing"
	"time"

<<<<<<< HEAD
	"github.com/fsouza/go-dockerclient"
=======
	docker "github.com/fsouza/go-dockerclient"
>>>>>>> 1f2eba2a
	"github.com/gogo/protobuf/proto"
	"github.com/mitchellh/go-ps"
	. "github.com/onsi/gomega"
	"google.golang.org/grpc"

	"github.com/ligato/cn-infra/logging"
	"github.com/ligato/cn-infra/logging/logrus"

	"github.com/ligato/cn-infra/health/probe"
	"github.com/ligato/cn-infra/health/statuscheck/model/status"
	"github.com/ligato/vpp-agent/api/genericmanager"
	"github.com/ligato/vpp-agent/client"
	"github.com/ligato/vpp-agent/client/remoteclient"
	"github.com/ligato/vpp-agent/pkg/models"
	kvs "github.com/ligato/vpp-agent/plugins/kvscheduler/api"
	nslinuxcalls "github.com/ligato/vpp-agent/plugins/linux/nsplugin/linuxcalls"
	"github.com/ligato/vpp-agent/tests/e2e/utils"
)

var (
	vppPath       = flag.String("vpp-path", "/usr/bin/vpp", "VPP program path")
	vppConfig     = flag.String("vpp-config", "", "VPP config file")
	vppSockAddr   = flag.String("vpp-sock-addr", "", "VPP binapi socket address")
	agentHTTPPort = flag.Int("agent-http-port", 9191, "VPP-Agent HTTP port")
	agentGrpcPort = flag.Int("agent-grpc-port", 9111, "VPP-Agent GRPC port")
	debugHTTP     = flag.Bool("debug-http", false, "Enable HTTP client debugging")

	vppPingRegexp = regexp.MustCompile("Statistics: ([0-9]+) sent, ([0-9]+) received, ([0-9]+)% packet loss")
)

const (
	agentInitTimeout     = time.Second * 15
	processExitTimeout   = time.Second * 3
	checkPollingInterval = time.Millisecond * 100
	checkTimeout         = time.Second * 6

	vppConf = `
		unix {
			nodaemon
			cli-listen /run/vpp/cli.sock
			cli-no-pager
			log /tmp/vpp.log
			full-coredump
		}
		api-trace {
			on
		}
		socksvr {
			default
		}
		statseg {
			default
			per-node-counters on
		}
		plugins {
			plugin dpdk_plugin.so { disable }
		}
		nat {
			endpoint-dependent
		}`

	// VPP input nodes for packet tracing (uncomment when needed)
	tapv2InputNode = "virtio-input"
	//tapv1InputNode    = "tapcli-rx"
	//afPacketInputNode = "af-packet-input"
	//memifInputNode    = "memif-input"
)

func init() {
	log.SetFlags(log.Lmicroseconds | log.Lshortfile)
}

type testCtx struct {
	t             *testing.T
	VPP           *exec.Cmd
	agent         *exec.Cmd
	dockerClient  *docker.Client
	microservices map[string]*microservice
	nsCalls       nslinuxcalls.NetworkNamespaceAPI
	httpClient    *utils.HTTPClient
	grpcConn      *grpc.ClientConn
	grpcClient    client.ConfigClient
}

func setupE2E(t *testing.T) *testCtx {
	if os.Getenv("TRAVIS") != "" {
		t.Skip("skipping test for Travis")
	}
	RegisterTestingT(t)

	SetDefaultEventuallyPollingInterval(checkPollingInterval)
	SetDefaultEventuallyTimeout(checkTimeout)

	// connect to the docker daemon
	dockerClient, err := docker.NewClientFromEnv()
	if err != nil {
		t.Fatalf("failed to get docker client instance from the environment variables: %v", err)
	}
	t.Logf("Using docker client endpoint: %+v", dockerClient.Endpoint())

	// make sure there are no microservices left from the previous run
	resetMicroservices(t, dockerClient)

	// check if VPP process is not running already
	assertProcessNotRunning(t, "vpp", "vpp_main", *vppPath)

	// remove binapi files from previous run
	if *vppSockAddr != "" {
		removeFile(t, *vppSockAddr)
	}
	if err := os.Mkdir("/run/vpp", 0755); err != nil && !os.IsExist(err) {
		t.Logf("mkdir failed: %v", err)
	}

	// start VPP process
	var vppArgs []string
	if *vppConfig != "" {
		vppArgs = []string{"-c", *vppConfig}
	} else {
		vppArgs = []string{vppConf}
	}
	vppCmd := startProcess(t, "VPP", nil, os.Stdout, os.Stderr, *vppPath, vppArgs...)

	// start the agent
	assertProcessNotRunning(t, "vpp_agent")
	agentCmd := startProcess(t, "VPP-Agent", nil, os.Stdout, os.Stderr, "/vpp-agent")

	// prepare HTTP client for access to REST API of the agent
	httpAddr := fmt.Sprintf(":%d", *agentHTTPPort)
	httpClient := utils.NewHTTPClient(httpAddr)

	if *debugHTTP {
		httpClient.Log = logrus.NewLogger("http-client")
		httpClient.Log.SetLevel(logging.DebugLevel)
	}

	waitUntilAgentReady(t, httpClient)

	// connect with agent via GRPC
	grpcAddr := fmt.Sprintf(":%d", *agentGrpcPort)
	grpcConn, err := grpc.Dial(grpcAddr, grpc.WithInsecure())
	if err != nil {
		t.Fatalf("Failed to connect to VPP-agent via gRPC: %v", err)
	}
	grpcClient := remoteclient.NewClientGRPC(genericmanager.NewGenericManagerClient(grpcConn))

	// run initial resync
	syncAgent(t, httpClient)

	return &testCtx{
		t:             t,
		VPP:           vppCmd,
		dockerClient:  dockerClient,
		agent:         agentCmd,
		microservices: make(map[string]*microservice),
		nsCalls:       nslinuxcalls.NewSystemHandler(),
		httpClient:    httpClient,
		grpcConn:      grpcConn,
		grpcClient:    grpcClient,
	}
}

func (ctx *testCtx) teardownE2E() {
	ctx.t.Logf("-----------------")

	// stop all microservices
	for msName := range ctx.microservices {
		ctx.stopMicroservice(msName)
	}

	// close gRPC connection
	ctx.grpcConn.Close()

	// terminate agent
	stopProcess(ctx.t, ctx.agent, "VPP-Agent")

	// terminate VPP
	stopProcess(ctx.t, ctx.VPP, "VPP")
}

// syncAgent runs downstream resync and returns the list of executed operations.
func (ctx *testCtx) syncAgent() (executed kvs.RecordedTxnOps) {
	return syncAgent(ctx.t, ctx.httpClient)
}

// agentInSync checks if the agent NB config and the SB state (VPP+Linux)
// are in-sync.
func (ctx *testCtx) agentInSync() bool {
	ops := ctx.syncAgent()
	for _, op := range ops {
		if !op.NOOP {
			return false
		}
	}
	return true
}

// execVppctl returns output from vppctl for given action and arguments.
func (ctx *testCtx) execVppctl(action string, args ...string) (string, error) {
	var stdout bytes.Buffer
	command := append([]string{action}, args...)
	cmd := exec.Command("vppctl", command...)
	cmd.Stdout = &stdout
	if err := cmd.Run(); err != nil {
		return "", fmt.Errorf("could not execute `vppctl %s`: %v", strings.Join(command, " "), err)
	}
	return stdout.String(), nil
}

func (ctx *testCtx) startMicroservice(msName string) (ms *microservice) {
	ms = createMicroservice(ctx.t, msName, ctx.dockerClient, ctx.nsCalls)
	ctx.microservices[msName] = ms
	return ms
}

func (ctx *testCtx) stopMicroservice(msName string) {
	ms, found := ctx.microservices[msName]
	if !found {
		// bug inside a test
		ctx.t.Fatalf("cannot stop unknown microservice '%s'", msName)
	}
	if err := ms.stop(); err != nil {
		ctx.t.Fatalf("failed to stop microservice '%s': %v", msName, err)
	}
	delete(ctx.microservices, msName)
}

// pingFromMs pings <dstAddress> from the microservice <msName>
func (ctx *testCtx) pingFromMs(msName, dstAddress string) error {
	ms, found := ctx.microservices[msName]
	if !found {
		// bug inside a test
		ctx.t.Fatalf("cannot ping from unknown microservice '%s'", msName)
	}
	return ms.ping(dstAddress)
}

// pingFromMsClb can be used to ping repeatedly inside the assertions "Eventually"
// and "Consistently" from Omega.
func (ctx *testCtx) pingFromMsClb(msName, dstAddress string) func() error {
	return func() error {
		return ctx.pingFromMs(msName, dstAddress)
	}
}

// pingFromVPP pings <dstAddress> from inside the VPP.
func (ctx *testCtx) pingFromVPP(destAddress string) error {
	// run ping on VPP using vppctl
	stdout, err := ctx.execVppctl("ping", destAddress)
	if err != nil {
		return err
	}

	// parse output
	matches := vppPingRegexp.FindStringSubmatch(stdout)
	sent, recv, loss, err := parsePingOutput(stdout, matches)
	if err != nil {
		return err
	}
	ctx.t.Logf("VPP ping %s: sent=%d, received=%d, loss=%d%%",
		destAddress, sent, recv, loss)

	if sent == 0 || loss >= 50 {
		return fmt.Errorf("failed to ping '%s': %s", destAddress, matches[0])
	}
	return nil
}

// pingFromVPPClb can be used to ping repeatedly inside the assertions "Eventually"
// and "Consistently" from Omega.
func (ctx *testCtx) pingFromVPPClb(destAddress string) func() error {
	return func() error {
		return ctx.pingFromVPP(destAddress)
	}
}

<<<<<<< HEAD
func (ctx *testCtx) testConnection(fromMs, toMs, toAddr, listenAddr string,
	toPort, listenPort uint16, udp bool, traceVPPNodes ...string) error {

	const (
		connTimeout    = 3 * time.Second
		srvExitTimeout = 500 * time.Millisecond
		reqData        = "Hi server!"
		respData       = "Hi client!"
	)

	clientMs, found := ctx.microservices[fromMs]
	if !found {
		// bug inside a test
		ctx.t.Fatalf("cannot run TCP/UDP client from unknown microservice '%s'", fromMs)
	}
	serverMs, found := ctx.microservices[toMs]
	if !found {
		// bug inside a test
		ctx.t.Fatalf("cannot run TCP/UDP server inside unknown microservice '%s'", toMs)
	}

	srvRet := make(chan error, 1)
	srvCtx, cancelSrv := context.WithCancel(context.Background())
	runServer := func() {
		if udp {
			simpleUDPServer(srvCtx, serverMs, fmt.Sprintf("%s:%d", listenAddr, listenPort),
				reqData, respData, srvRet)
		} else {
			simpleTCPServer(srvCtx, serverMs, fmt.Sprintf("%s:%d", listenAddr, listenPort),
				reqData, respData, srvRet)
		}
		close(srvRet)
	}

	clientRet := make(chan error, 1)
	runClient := func() {
		if udp {
			simpleUDPClient(clientMs, fmt.Sprintf("%s:%d", toAddr, toPort),
				reqData, respData, connTimeout, clientRet)
		} else {
			simpleTCPClient(clientMs, fmt.Sprintf("%s:%d", toAddr, toPort),
				reqData, respData, connTimeout, clientRet)
		}
		close(clientRet)
	}

	stopPacketTrace := ctx.startPacketTrace(traceVPPNodes...)

	go runServer()
	go runClient()
	err := <-clientRet

	// give server some time to exit gracefully, then force it to stop
	var srvErr error
	select {
	case srvErr = <-srvRet:
		// now that server exited, mark context as done
		cancelSrv()
	case <-time.After(srvExitTimeout):
		cancelSrv()
		srvErr = <-srvRet
	}
	if err == nil {
		err = srvErr
	}

	// log info about connection
	protocol := "TCP"
	if udp {
		protocol = "UDP"
	}
	outcome := "OK"
	if err != nil {
		outcome = err.Error()
	}
	fmt.Printf(
		"%s connection <from-ms=%s, dest=%s:%d, to-ms=%s, server=%s:%d> packet trace:\n",
		protocol, fromMs, toAddr, toPort, toMs, listenAddr, listenPort)
	stopPacketTrace()
	fmt.Printf(
		"%s connection <from-ms=%s, dest=%s:%d, to-ms=%s, server=%s:%d> outcome: %s\n",
		protocol, fromMs, toAddr, toPort, toMs, listenAddr, listenPort, outcome)
	return err
}
=======
/*func (ctx *testCtx) testConnection(fromMs, toMs, dstAddr, listenAddr string, port uint16, udp bool) error {
	// TODO (run nc client and server)
	return nil
}*/
>>>>>>> 1f2eba2a

func (ctx *testCtx) getValueState(value proto.Message) kvs.ValueState {
	key := models.Key(value)
	return ctx.getValueStateByKey(key)
}

func (ctx *testCtx) getValueStateByKey(key string) kvs.ValueState {
	q := fmt.Sprintf(`/scheduler/status?key=%s`, url.QueryEscape(key))
	resp, err := ctx.httpClient.GET(q)
	if err != nil {
		ctx.t.Fatalf("Request to obtain value status has failed: %v", err)
	}
	status := kvs.BaseValueStatus{}
	if err := json.Unmarshal(resp, &status); err != nil {
		ctx.t.Fatalf("Reply with value status cannot be decoded: %v", err)
	}
	if status.GetValue().GetKey() != key {
		ctx.t.Fatalf("Received value status for unexpected key: %v", status)
	}
	return status.GetValue().GetState()
}

// getValueStateClb can be used to repeatedly check value state inside the assertions
// "Eventually" and "Consistently" from Omega.
func (ctx *testCtx) getValueStateClb(value proto.Message) func() kvs.ValueState {
	return func() kvs.ValueState {
		return ctx.getValueState(value)
	}
}

func (ctx *testCtx) startPacketTrace(nodes ...string) (stopTrace func()) {
	const maxPackets = 100
	for i, node := range nodes {
		if i == 0 {
			_, err := ctx.execVppctl("clear trace")
			if err != nil {
				ctx.t.Fatalf("Failed to clear the packet trace: %v", err)
			}
		}
		_, err := ctx.execVppctl("trace add", fmt.Sprintf("%s %d", node, maxPackets))
		if err != nil {
			ctx.t.Fatalf("Failed to add packet trace for node '%s': %v", node, err)
		}
	}

	return func() {
		if len(nodes) == 0 {
			return
		}
		stdout, err := ctx.execVppctl("show trace")
		if err != nil {
			ctx.t.Fatalf("Failed to show packet trace: %v", err)
		}
		fmt.Println(stdout)
	}
}

func syncAgent(t *testing.T, httpClient *utils.HTTPClient) (executed kvs.RecordedTxnOps) {
	resp, err := httpClient.POST("/scheduler/downstream-resync?retry=true", struct{}{})
	if err != nil {
		t.Fatalf("Downstream resync request has failed: %v", err)
	}
	txn := kvs.RecordedTxn{}
	if err := json.Unmarshal(resp, &txn); err != nil {
		t.Fatalf("Downstream resync reply cannot be decoded: %v", err)
	}
	if txn.Start.IsZero() {
		t.Fatalf("Downstream resync returned empty transaction record: %v", txn)
	}
	return txn.Executed
}

func waitUntilAgentReady(t *testing.T, httpClient *utils.HTTPClient) {
	start := time.Now()
	for {
		select {
		case <-time.After(checkPollingInterval):
			if time.Since(start) > agentInitTimeout {
				t.Fatalf("agent failed to initialize within the timeout period of %v",
					agentInitTimeout)
			}
			resp, err := httpClient.GET("/readiness")
			if err != nil {
				continue
			}
			agentStatus := probe.ExposedStatus{}
			if err := json.Unmarshal(resp, &agentStatus); err != nil {
				t.Fatalf("Agent readiness reply cannot be decoded: %v", err)
			}
			if agentStatus, ok := agentStatus.PluginStatus["VPPAgent"]; ok {
				if agentStatus.State == status.OperationalState_OK {
					t.Logf("agent ready, took %v", time.Since(start))
					return
				}
			}
		}
	}
}

func assertProcessNotRunning(t *testing.T, name string, aliases ...string) {
	processes, err := ps.Processes()
	if err != nil {
		t.Fatalf("listing processes failed: %v", err)
	}
	for _, process := range processes {
		proc := process.Executable()
		if strings.Contains(proc, name) && process.Pid() != os.Getpid() {
			t.Logf(" - found process: %+v", process)
		}
		aliases := append(aliases, name)
		for _, alias := range aliases {
			if alias == proc {
				t.Fatalf("%s is already running (PID: %v)", name, process.Pid())
			}
		}
	}
}

func startProcess(t *testing.T, name string, stdin io.Reader, stdout, stderr io.Writer,
	path string, args ...string) *exec.Cmd {

	cmd := exec.Command(path)
	cmd.Args = append(cmd.Args, args...)
	if stdin != nil {
		cmd.Stdin = stdin
	}
	if stdout != nil {
		cmd.Stderr = stdout
	}
	if stderr != nil {
		cmd.Stdout = stderr
	}

	// ensure that process is killed when current process exits
	cmd.SysProcAttr = &syscall.SysProcAttr{Pdeathsig: syscall.SIGKILL}
	if err := cmd.Start(); err != nil {
		t.Fatalf("starting %s failed: %v", name, err)
	}
	pid := uint32(cmd.Process.Pid)
	t.Logf("%s start OK (PID: %v)", name, pid)
	return cmd
}

func stopProcess(t *testing.T, cmd *exec.Cmd, name string) {

	// terminate process
	if err := cmd.Process.Signal(syscall.SIGTERM); err != nil {
		t.Fatalf("sending SIGTERM to %s failed: %v", name, err)
	}

	// wait until process exits
	exit := make(chan struct{})
	go func() {
		if err := cmd.Wait(); err != nil {
			t.Logf("%s process wait failed: %v", name, err)
		}
		close(exit)
	}()
	select {
	case <-exit:
		t.Logf("%s exit OK", name)

	case <-time.After(processExitTimeout):
		t.Logf("%s exit timeout", name)
		t.Logf("sending SIGKILL to %s..", name)
		if err := cmd.Process.Signal(syscall.SIGKILL); err != nil {
			t.Fatalf("sending SIGKILL to %s failed: %v", name, err)
		}
	}
}

// TCP or UDP connection request
type connectionRequest struct {
	conn net.Conn
	err  error
}

func simpleTCPServer(ctx context.Context, ms *microservice, addr string, expReqMsg, respMsg string, done chan<- error) {
	// move to the network namespace where server should listen
	exitNetNs := ms.enterNetNs()
	defer exitNetNs()

	listener, err := net.Listen("tcp", addr)
	if err != nil {
		done <- err
		return
	}
	defer listener.Close()

	// accept single connection
	newConn := make(chan connectionRequest, 1)
	go func() {
		conn, err := listener.Accept()
		newConn <- connectionRequest{conn: conn, err: err}
		close(newConn)
	}()

	// wait for connection
	var cr connectionRequest
	select {
	case <-ctx.Done():
		done <- fmt.Errorf("tcp server listening on %s was canceled", addr)
		return
	case cr = <-newConn:
		if cr.err != nil {
			done <- fmt.Errorf("accept failed with: %v", cr.err)
			return
		}
		defer cr.conn.Close()
	}

	// communicate with the client
	commRv := make(chan error, 1)
	go func() {
		defer close(commRv)
		// receive message from the client
		message, err := bufio.NewReader(cr.conn).ReadString('\n')
		if err != nil {
			commRv <- fmt.Errorf("failed to read data from client: %v", err)
			return
		}
		// send response to the client
		_, err = cr.conn.Write([]byte(respMsg + "\n"))
		if err != nil {
			commRv <- fmt.Errorf("failed to send data to client: %v", err)
			return
		}
		// check if the exchanged data are as expected
		message = strings.TrimRight(message, "\n")
		if message != expReqMsg {
			commRv <- fmt.Errorf("unexpected message received from client ('%s' vs. '%s')",
				message, expReqMsg)
			return
		}
		commRv <- nil
	}()

	// wait for the message exchange to execute
	select {
	case <-ctx.Done():
		done <- fmt.Errorf("tcp server listening on %s was canceled", addr)
	case err = <-commRv:
		done <- err
	}
}

func simpleUDPServer(ctx context.Context, ms *microservice, addr string, expReqMsg, respMsg string, done chan<- error) {
	const maxBufferSize = 1024
	// move to the network namespace where server should listen
	exitNetNs := ms.enterNetNs()
	defer exitNetNs()

	conn, err := net.ListenPacket("udp", addr)
	if err != nil {
		done <- err
		return
	}
	defer conn.Close()

	// communicate with the client
	commRv := make(chan error, 1)
	go func() {
		defer close(commRv)
		// receive message from the client
		buffer := make([]byte, maxBufferSize)
		n, addr, err := conn.ReadFrom(buffer)
		if err != nil {
			commRv <- fmt.Errorf("failed to read data from client: %v", err)
			return
		}
		message := string(buffer[:n])
		// send response to the client
		_, err = conn.WriteTo([]byte(respMsg+"\n"), addr)
		if err != nil {
			commRv <- fmt.Errorf("failed to send data to client: %v", err)
			return
		}
		// check if the exchanged data are as expected
		message = strings.TrimRight(message, "\n")
		if message != expReqMsg {
			commRv <- fmt.Errorf("unexpected message received from client ('%s' vs. '%s')",
				message, expReqMsg)
			return
		}
		commRv <- nil
	}()

	// wait for the message exchange to execute
	select {
	case <-ctx.Done():
		done <- fmt.Errorf("udp server listening on %s was canceled", addr)
	case err = <-commRv:
		done <- err
	}
}

func simpleTCPClient(ms *microservice, addr string, reqMsg, expRespMsg string, timeout time.Duration, done chan<- error) {
	// try to connect with the server
	newConn := make(chan connectionRequest, 1)
	go func() {
		// move to the network namespace from which the connection should be initiated
		exitNetNs := ms.enterNetNs()
		defer exitNetNs()
		conn, err := net.Dial("tcp", addr)
		newConn <- connectionRequest{conn: conn, err: err}
		close(newConn)
	}()

	simpleTCPOrUDPClient(newConn, addr, reqMsg, expRespMsg, timeout, done)
}

func simpleUDPClient(ms *microservice, addr string, reqMsg, expRespMsg string, timeout time.Duration, done chan<- error) {
	// try to connect with the server
	newConn := make(chan connectionRequest, 1)
	go func() {
		// move to the network namespace from which the connection should be initiated
		exitNetNs := ms.enterNetNs()
		defer exitNetNs()
		udpAddr, err := net.ResolveUDPAddr("udp", addr)
		if err != nil {
			newConn <- connectionRequest{conn: nil, err: err}
		} else {
			conn, err := net.DialUDP("udp", nil, udpAddr)
			newConn <- connectionRequest{conn: conn, err: err}
		}
		close(newConn)
	}()

	simpleTCPOrUDPClient(newConn, addr, reqMsg, expRespMsg, timeout, done)
}

func simpleTCPOrUDPClient(newConn chan connectionRequest, addr, reqMsg, expRespMsg string,
	timeout time.Duration, done chan<- error) {

	// wait for connection
	var cr connectionRequest
	select {
	case <-time.After(timeout):
		done <- fmt.Errorf("connection to %s timed out", addr)
		return
	case cr = <-newConn:
		if cr.err != nil {
			done <- fmt.Errorf("dial failed with: %v", cr.err)
			return
		}
		defer cr.conn.Close()
	}

	// communicate with the server
	commRv := make(chan error, 1)
	go func() {
		defer close(commRv)
		// send message to the server
		_, err := fmt.Fprintf(cr.conn, reqMsg+"\n")
		if err != nil {
			commRv <- fmt.Errorf("failed to send data to the server: %v", err)
			return
		}
		// listen for reply
		message, err := bufio.NewReader(cr.conn).ReadString('\n')
		if err != nil {
			commRv <- fmt.Errorf("failed to read data from server: %v", err)
			return
		}
		// check if the exchanged data are as expected
		message = strings.TrimRight(message, "\n")
		if message != expRespMsg {
			commRv <- fmt.Errorf("unexpected message received from server ('%s' vs. '%s')",
				message, expRespMsg)
			return
		}
		commRv <- nil
	}()

	// wait for the message exchange to execute
	select {
	case <-time.After(timeout):
		done <- fmt.Errorf("communication with %s timed out", addr)
	case err := <-commRv:
		done <- err
	}
}

func removeFile(t *testing.T, path string) {
	if err := os.Remove(path); err == nil {
		t.Logf("removed file %q", path)
	} else if !os.IsNotExist(err) {
		t.Fatalf("removing file %q failed: %v", path, err)
	}
}<|MERGE_RESOLUTION|>--- conflicted
+++ resolved
@@ -17,10 +17,7 @@
 import (
 	"bufio"
 	"bytes"
-<<<<<<< HEAD
 	"context"
-=======
->>>>>>> 1f2eba2a
 	"encoding/json"
 	"flag"
 	"fmt"
@@ -36,11 +33,7 @@
 	"testing"
 	"time"
 
-<<<<<<< HEAD
 	"github.com/fsouza/go-dockerclient"
-=======
-	docker "github.com/fsouza/go-dockerclient"
->>>>>>> 1f2eba2a
 	"github.com/gogo/protobuf/proto"
 	"github.com/mitchellh/go-ps"
 	. "github.com/onsi/gomega"
@@ -317,7 +310,6 @@
 	}
 }
 
-<<<<<<< HEAD
 func (ctx *testCtx) testConnection(fromMs, toMs, toAddr, listenAddr string,
 	toPort, listenPort uint16, udp bool, traceVPPNodes ...string) error {
 
@@ -402,12 +394,6 @@
 		protocol, fromMs, toAddr, toPort, toMs, listenAddr, listenPort, outcome)
 	return err
 }
-=======
-/*func (ctx *testCtx) testConnection(fromMs, toMs, dstAddr, listenAddr string, port uint16, udp bool) error {
-	// TODO (run nc client and server)
-	return nil
-}*/
->>>>>>> 1f2eba2a
 
 func (ctx *testCtx) getValueState(value proto.Message) kvs.ValueState {
 	key := models.Key(value)
