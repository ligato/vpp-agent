//  Copyright (c) 2018 Cisco and/or its affiliates.
//
//  Licensed under the Apache License, Version 2.0 (the "License");
//  you may not use this file except in compliance with the License.
//  You may obtain a copy of the License at:
//
//      http://www.apache.org/licenses/LICENSE-2.0
//
//  Unless required by applicable law or agreed to in writing, software
//  distributed under the License is distributed on an "AS IS" BASIS,
//  WITHOUT WARRANTIES OR CONDITIONS OF ANY KIND, either express or implied.
//  See the License for the specific language governing permissions and
//  limitations under the License.

package e2e

import (
	"bytes"
	"context"
	"flag"
	"fmt"
	"log"
<<<<<<< HEAD
	"net"
=======
>>>>>>> 8841c95a
	"os"
	"regexp"
	"strings"
	"testing"
	"time"

	docker "github.com/fsouza/go-dockerclient"
	"github.com/golang/protobuf/proto"
	. "github.com/onsi/gomega"
	"go.ligato.io/cn-infra/v2/health/statuscheck/model/status"
<<<<<<< HEAD
=======
	"go.ligato.io/cn-infra/v2/logging"
>>>>>>> 8841c95a
	"google.golang.org/grpc"

	"go.ligato.io/vpp-agent/v3/client"
	"go.ligato.io/vpp-agent/v3/cmd/agentctl/api/types"
	agentctl "go.ligato.io/vpp-agent/v3/cmd/agentctl/client"
	"go.ligato.io/vpp-agent/v3/pkg/models"
	kvs "go.ligato.io/vpp-agent/v3/plugins/kvscheduler/api"
	nslinuxcalls "go.ligato.io/vpp-agent/v3/plugins/linux/nsplugin/linuxcalls"
	"go.ligato.io/vpp-agent/v3/proto/ligato/kvscheduler"
)

var (
	covPath       = flag.String("cov", "", "Path to collect coverage data")
	agentHTTPPort = flag.Int("agent-http-port", 9191, "VPP-Agent HTTP port")
	agentGrpcPort = flag.Int("agent-grpc-port", 9111, "VPP-Agent GRPC port")
	debug         = flag.Bool("debug", false, "Turn on debug mode.")
)

const (
	etcdImage = "gcr.io/etcd-development/etcd"

	agentInitTimeout     = time.Second * 15
	processExitTimeout   = time.Second * 3
	checkPollingInterval = time.Millisecond * 100
	checkTimeout         = time.Second * 6
	execTimeout          = 10 * time.Second
<<<<<<< HEAD

	vppConf = `
		unix {
			nodaemon
			cli-listen /run/vpp/cli.sock
			cli-no-pager
			log /tmp/vpp.log
			full-coredump
		}
		api-trace {
			on
		}
		socksvr {
			socket-name /run/vpp/api.sock
		}
		statseg {
			socket-name /run/vpp/stats.sock
		}
		plugins {
			plugin dpdk_plugin.so { disable }
		}
		nat {
			endpoint-dependent
		}`
=======
>>>>>>> 8841c95a

	// VPP input nodes for packet tracing (uncomment when needed)
	tapv2InputNode = "virtio-input"
	//tapv1InputNode    = "tapcli-rx"
	//afPacketInputNode = "af-packet-input"
	//memifInputNode    = "memif-input"
)

type TestCtx struct {
	t      *testing.T
	ctx    context.Context
	cancel context.CancelFunc

	testDataDir string

	vppAgent      *vppAgent
	dockerClient  *docker.Client
<<<<<<< HEAD
	agentctl      agentctl.APIClient
=======
	agentClient   agentctl.APIClient
>>>>>>> 8841c95a
	microservices map[string]*microservice
	nsCalls       nslinuxcalls.NetworkNamespaceAPI
	vppVersion    string

	outputBuf *bytes.Buffer
	logger    *log.Logger
}

func NewTest(t *testing.T) *TestCtx {
	RegisterTestingT(t)
	// TODO: Do not use global test registration.
	//  It is now deprecated and you should use NewWithT() instead.
	//g := NewWithT(t)

	SetDefaultEventuallyPollingInterval(checkPollingInterval)
	SetDefaultEventuallyTimeout(checkTimeout)

	outputBuf := new(bytes.Buffer)
	logger := log.New(outputBuf, "e2e-test: ", log.Lshortfile|log.Lmicroseconds)

	te := &TestCtx{
		t:             t,
		testDataDir:   os.Getenv("TESTDATA_DIR"),
		microservices: make(map[string]*microservice),
		nsCalls:       nslinuxcalls.NewSystemHandler(),
		outputBuf:     outputBuf,
		logger:        logger,
	}
	te.ctx, te.cancel = context.WithCancel(context.Background())
	return te
}

func Setup(t *testing.T) *TestCtx {
	var err error

	testCtx := NewTest(t)

	// connect to the docker daemon
	testCtx.dockerClient, err = docker.NewClientFromEnv()
	if err != nil {
		t.Fatalf("failed to get docker client instance from the environment variables: %v", err)
	}
	if *debug {
		t.Logf("Using docker client endpoint: %+v", testCtx.dockerClient.Endpoint())
	}

	agentImg := vppAgentDefaultImg
	if img := os.Getenv("VPP_AGENT"); img != "" {
		agentImg = img
	}
<<<<<<< HEAD
	testCtx.agent = startProcess(t, "VPP-Agent", nil, testCtx.outputBuf, testCtx.outputBuf, "/vpp-agent", agentArgs...)

	// interact with the agent using the client from agentctl
	testCtx.agentctl, err = agentctl.NewClientWithOpts(
		agentctl.WithHost(agentctl.DefaultAgentHost),
		agentctl.WithGrpcPort(*agentGrpcPort),
		agentctl.WithHTTPPort(*agentHTTPPort))
	if err != nil {
		t.Fatalf("Failed to create VPP-agent client: %v", err)
	}
=======

	// make sure there are no containers left from the previous run
	resetVppAgents(t, testCtx.dockerClient)
	resetMicroservices(t, testCtx.dockerClient)
>>>>>>> 8841c95a

	// if setupE2E fails we need to stop started processes
	defer func() {
		if testCtx.t.Failed() || *debug {
			testCtx.dumpLog()
		}
		if testCtx.t.Failed() {
			if testCtx.vppAgent != nil {
				if err := testCtx.vppAgent.Stop(); err != nil {
					t.Logf("failed to stop vpp-agent: %v", err)
				}
			}
		}
	}()

<<<<<<< HEAD
=======
	grpcConfig := "grpc.conf"
	if val := os.Getenv("GRPC_CONFIG"); val != "" {
		grpcConfig = val
	}
	etcdConfig := "DISABLED"
	if val := os.Getenv("ETCD_CONFIG"); val != "" {
		etcdConfig = val
	}
	opt := &vppAgentOpt{
		Image:   agentImg,
		UseEtcd: false,
		Env: []string{
			"INITIAL_LOGLVL=" + logging.DefaultLogger.GetLevel().String(),
			"ETCD_CONFIG=" + etcdConfig,
			"GRPC_CONFIG=" + grpcConfig,
		},
	}
	testCtx.vppAgent = RunVppAgent(testCtx, "agent0", opt)
	agentAddr := testCtx.vppAgent.IPAddress()

	// interact with the agent using the client from agentctl
	testCtx.agentClient, err = agentctl.NewClientWithOpts(
		agentctl.WithHost(agentAddr),
		agentctl.WithGrpcPort(*agentGrpcPort),
		agentctl.WithHTTPPort(*agentHTTPPort))
	if err != nil {
		t.Fatalf("Failed to create VPP-agent client: %v", err)
	}

	Eventually(testCtx.checkAgentReady, agentInitTimeout, checkPollingInterval).Should(Succeed())

>>>>>>> 8841c95a
	// run initial resync
	testCtx.syncAgent()

	if version, err := testCtx.ExecVppctl("show version"); err != nil {
		t.Fatalf("Retrieving VPP version via vppctl failed: %v", err)
	} else {
		versionParts := strings.SplitN(version, " ", 3)
		if len(versionParts) > 1 {
			testCtx.vppVersion = version
			t.Logf("VPP version: %v", testCtx.vppVersion)
		} else {
			t.Logf("invalid VPP version: %q", version)
		}
	}

	return testCtx
}

func (test *TestCtx) Teardown() {
	if test.t.Failed() || *debug {
		defer test.dumpLog()
	}
<<<<<<< HEAD
	return ctx.vppVersion
}

func (ctx *TestCtx) GenericClient() client.GenericClient {
	client, err := ctx.agentctl.GenericClient()
	if err != nil {
		ctx.t.Fatalf("Failed to get generic VPP-agent client: %v", err)
	}
	return client
}

func (ctx *TestCtx) GRPCConn() *grpc.ClientConn {
	conn, err := ctx.agentctl.GRPCConn()
	if err != nil {
		ctx.t.Fatalf("Failed to get gRPC connection: %v", err)
	}
	return conn
}
=======
>>>>>>> 8841c95a

	if test.cancel != nil {
		test.cancel()
		test.cancel = nil
	}

	// stop all microservices
	for msName := range test.microservices {
		test.StopMicroservice(msName)
	}

	// close the agentctl client
<<<<<<< HEAD
	if err := ctx.agentctl.Close(); err != nil {
		ctx.t.Logf("closing the client failed: %v", err)
=======
	if err := test.agentClient.Close(); err != nil {
		test.t.Logf("closing the client failed: %v", err)
>>>>>>> 8841c95a
	}

	if err := test.vppAgent.Stop(); err != nil {
		test.t.Logf("failed to stop vpp-agent: %v", err)
	}
}

func (test *TestCtx) dumpLog() {
	output := test.outputBuf.String()
	test.outputBuf.Reset()
	test.t.Logf("OUTPUT:\n-----------------\n%s\n------------------\n\n", output)
}

func (test *TestCtx) VppRelease() string {
	version := test.vppVersion
	if len(version) > 5 {
		return version[1:6]
	}
	return test.vppVersion
}

func (test *TestCtx) GenericClient() client.GenericClient {
	c, err := test.agentClient.GenericClient()
	if err != nil {
		test.t.Fatalf("Failed to get generic VPP-agent client: %v", err)
	}
	return c
}

func (test *TestCtx) GRPCConn() *grpc.ClientConn {
	conn, err := test.agentClient.GRPCConn()
	if err != nil {
		test.t.Fatalf("Failed to get gRPC connection: %v", err)
	}
	return conn
}

// syncAgent runs downstream resync and returns the list of executed operations.
<<<<<<< HEAD
func (ctx *TestCtx) syncAgent() (executed kvs.RecordedTxnOps) {
	txn, err := ctx.agentctl.SchedulerResync(context.Background(), types.SchedulerResyncOptions{
		Retry: true,
	})
	if err != nil {
		ctx.t.Fatalf("Downstream resync request has failed: %v", err)
	}
	if txn.Start.IsZero() {
		ctx.t.Fatalf("Downstream resync returned empty transaction record: %v", txn)
=======
func (test *TestCtx) syncAgent() (executed kvs.RecordedTxnOps) {
	txn, err := test.agentClient.SchedulerResync(context.Background(), types.SchedulerResyncOptions{
		Retry: true,
	})
	if err != nil {
		test.t.Fatalf("Downstream resync request has failed: %v", err)
	}
	if txn.Start.IsZero() {
		test.t.Fatalf("Downstream resync returned empty transaction record: %v", txn)
>>>>>>> 8841c95a
	}
	return txn.Executed
}

// AgentInSync checks if the agent NB config and the SB state (VPP+Linux)
// are in-sync.
func (test *TestCtx) AgentInSync() bool {
	ops := test.syncAgent()
	for _, op := range ops {
		if !op.NOOP {
			return false
		}
	}
	return true
}

<<<<<<< HEAD
// ExecCmd executes command and returns stdout, stderr as strings and error.
func (ctx *TestCtx) ExecCmd(cmd string, args ...string) (string, string, error) {
	ctx.t.Helper()
	ctx.logger.Printf("exec: '%s %s'", cmd, strings.Join(args, " "))
	var stdout, stderr bytes.Buffer
	execCtx, cancel := context.WithDeadline(context.Background(), time.Now().Add(execTimeout))
	defer cancel()
	c := exec.CommandContext(execCtx, cmd, args...)
	c.Stdout = &stdout
	c.Stderr = &stderr
	err := c.Run()
	if *debug {
		if strings.TrimSpace(stdout.String()) != "" {
			ctx.logger.Printf(" stdout:\n%s", stdout.String())
		}
		if strings.TrimSpace(stderr.String()) != "" {
			ctx.logger.Printf(" stderr:\n%s", stderr.String())
		}
=======
// ExecCmd executes command in agent and returns stdout, stderr as strings and error.
func (test *TestCtx) ExecCmd(cmd string, args ...string) (stdout, stderr string, err error) {
	test.t.Helper()

	stdout, stderr, err = test.vppAgent.Exec(cmd, args...)
	test.logger.Printf("exec: '%s %s':\nstdout: %v\nstderr: %v",
		cmd, strings.Join(args, " "), stdout, stderr)
	if err != nil {
		logging.Errorf("exec cmd failed: %v", err)
		return
>>>>>>> 8841c95a
	}

	return
}

// ExecVppctl returns output from vppctl for given action and arguments.
func (test *TestCtx) ExecVppctl(action string, args ...string) (string, error) {
	test.t.Helper()

	cmd := append([]string{"-s", "127.0.0.1:5002", action}, args...)

	stdout, _, err := test.ExecCmd("vppctl", cmd...)
	if err != nil {
		return "", fmt.Errorf("execute `vppctl %s` error: %v", strings.Join(cmd, " "), err)
	}
	if *debug {
		test.t.Logf("executed (vppctl %v): %v", strings.Join(cmd, " "), stdout)
	}

	return stdout, nil
}

func (test *TestCtx) StartMicroservice(msName string) (ms *microservice) {
	var err error
	ms, err = createMicroservice(test, msName, test.dockerClient, test.nsCalls)
	if err != nil {
		test.t.Fatalf("failed to create microservice '%s': %v", msName, err)
	}
	test.microservices[msName] = ms
	return ms
}

func (test *TestCtx) StopMicroservice(msName string) {
	test.t.Helper()

	ms, found := test.microservices[msName]
	if !found {
		// bug inside a test
		test.t.Logf("ERROR: cannot stop unknown microservice '%s'", msName)
	}
	if err := ms.stop(); err != nil {
		test.t.Logf("ERROR: stopping microservice failed '%s': %v", msName, err)
	}
	delete(test.microservices, msName)
}

// PingFromMs pings <dstAddress> from the microservice <msName>
func (test *TestCtx) PingFromMs(msName, dstAddress string, opts ...pingOpt) error {
	test.t.Helper()
	ms, found := test.microservices[msName]
	if !found {
		// bug inside a test
		test.t.Fatalf("cannot ping from unknown microservice '%s'", msName)
	}
	return ms.ping(dstAddress, opts...)
}

// PingFromMsClb can be used to ping repeatedly inside the assertions "Eventually"
// and "Consistently" from Omega.
func (test *TestCtx) PingFromMsClb(msName, dstAddress string, opts ...pingOpt) func() error {
	return func() error {
		return test.PingFromMs(msName, dstAddress, opts...)
	}
}

var (
	vppPingRegexp = regexp.MustCompile("Statistics: ([0-9]+) sent, ([0-9]+) received, ([0-9]+)% packet loss")
)

// PingFromVPP pings <dstAddress> from inside the VPP.
func (test *TestCtx) PingFromVPP(destAddress string) error {
	test.t.Helper()

	// run ping on VPP using vppctl
	stdout, err := test.ExecVppctl("ping", destAddress)
	if err != nil {
		return err
	}

	// parse output
	matches := vppPingRegexp.FindStringSubmatch(stdout)
	sent, recv, loss, err := parsePingOutput(stdout, matches)
	if err != nil {
		return err
	}
	test.logger.Printf("VPP ping %s: sent=%d, received=%d, loss=%d%%",
		destAddress, sent, recv, loss)

	if sent == 0 || loss >= 50 {
		return fmt.Errorf("failed to ping '%s': %s", destAddress, matches[0])
	}
	return nil
}

// PingFromVPPClb can be used to ping repeatedly inside the assertions "Eventually"
// and "Consistently" from Omega.
func (test *TestCtx) PingFromVPPClb(destAddress string) func() error {
	return func() error {
		return test.PingFromVPP(destAddress)
	}
}

func (test *TestCtx) TestConnection(
	fromMs, toMs, toAddr, listenAddr string,
	toPort, listenPort uint16, udp bool,
	traceVPPNodes ...string,
) error {
	test.t.Helper()

	const (
		connTimeout    = 3 * time.Second
		srvExitTimeout = 500 * time.Millisecond
		reqData        = "Hi server!"
		respData       = "Hi client!"
	)

	clientMs, found := test.microservices[fromMs]
	if !found {
		// bug inside a test
		test.t.Fatalf("client microservice %q not found", fromMs)
	}
	serverMs, found := test.microservices[toMs]
	if !found {
		// bug inside a test
		test.t.Fatalf("server microservice %q not found", toMs)
	}

	serverAddr := fmt.Sprintf("%s:%d", listenAddr, listenPort)
	clientAddr := fmt.Sprintf("%s:%d", toAddr, toPort)

	srvRet := make(chan error, 1)
	srvCtx, cancelSrv := context.WithCancel(context.Background())
	runServer := func() {
		defer close(srvRet)
		if udp {
			simpleUDPServer(srvCtx, serverMs, serverAddr, reqData, respData, srvRet)
		} else {
			simpleTCPServer(srvCtx, serverMs, serverAddr, reqData, respData, srvRet)
		}
	}

	clientRet := make(chan error, 1)
	runClient := func() {
		defer close(clientRet)
		if udp {
			simpleUDPClient(clientMs, clientAddr,
				reqData, respData, connTimeout, clientRet)
		} else {
			simpleTCPClient(clientMs, clientAddr,
				reqData, respData, connTimeout, clientRet)
		}
	}

	stopPacketTrace := test.startPacketTrace(traceVPPNodes...)

	go runServer()
	go runClient()
	err := <-clientRet

	// give server some time to exit gracefully, then force it to stop
	var srvErr error
	select {
	case srvErr = <-srvRet:
		// now that the client has read all the data, the server is safe to stop
		// and close the connection
		cancelSrv()
	case <-time.After(srvExitTimeout):
		cancelSrv()
		srvErr = <-srvRet
	}
	if err == nil {
		err = srvErr
	}

	// log info about connection
	protocol := "TCP"
	if udp {
		protocol = "UDP"
	}
	outcome := "OK"
	if err != nil {
		outcome = err.Error()
	}
	test.logger.Printf("%s connection <from-ms=%s, dest=%s:%d, to-ms=%s, server=%s:%d>\n",
		protocol, fromMs, toAddr, toPort, toMs, listenAddr, listenPort)
	stopPacketTrace()
	test.logger.Printf("%s connection <from-ms=%s, dest=%s:%d, to-ms=%s, server=%s:%d> => outcome: %s\n",
		protocol, fromMs, toAddr, toPort, toMs, listenAddr, listenPort, outcome)

	return err
}

func (test *TestCtx) GetValueState(value proto.Message) kvscheduler.ValueState {
	key := models.Key(value)
	return test.getValueStateByKey(key, "")
}

func (test *TestCtx) GetValueStateByKey(key string) kvscheduler.ValueState {
	return test.getValueStateByKey(key, "")
}

func (test *TestCtx) GetDerivedValueState(baseValue proto.Message, derivedKey string) kvscheduler.ValueState {
	key := models.Key(baseValue)
	return test.getValueStateByKey(key, derivedKey)
}

<<<<<<< HEAD
func (ctx *TestCtx) getValueStateByKey(key, derivedKey string) kvscheduler.ValueState {
	values, err := ctx.agentctl.SchedulerValues(context.Background(), types.SchedulerValuesOptions{
=======
func (test *TestCtx) getValueStateByKey(key, derivedKey string) kvscheduler.ValueState {
	values, err := test.agentClient.SchedulerValues(context.Background(), types.SchedulerValuesOptions{
>>>>>>> 8841c95a
		Key: key,
	})
	if err != nil {
		test.t.Fatalf("Request to obtain value status has failed: %v", err)
	}
	if len(values) != 1 {
<<<<<<< HEAD
		ctx.t.Fatalf("Expected single value status, got status for %d values", len(values))
=======
		test.t.Fatalf("Expected single value status, got status for %d values", len(values))
>>>>>>> 8841c95a
	}
	st := values[0]
	if st.GetValue().GetKey() != key {
		test.t.Fatalf("Received value status for unexpected key: %v", st)
	}
	if derivedKey != "" {
		for _, derVal := range st.DerivedValues {
			if derVal.Key == derivedKey {
				return derVal.State
			}
		}
		return kvscheduler.ValueState_NONEXISTENT
	}
	return st.GetValue().GetState()
}

// GetValueStateClb can be used to repeatedly check value state inside the assertions
// "Eventually" and "Consistently" from Omega.
func (test *TestCtx) GetValueStateClb(value proto.Message) func() kvscheduler.ValueState {
	return func() kvscheduler.ValueState {
		return test.GetValueState(value)
	}
}

// GetDerivedValueStateClb can be used to repeatedly check derived value state inside
// the assertions "Eventually" and "Consistently" from Omega.
func (test *TestCtx) GetDerivedValueStateClb(baseValue proto.Message, derivedKey string) func() kvscheduler.ValueState {
	return func() kvscheduler.ValueState {
		return test.GetDerivedValueState(baseValue, derivedKey)
	}
}

// GetValueMetadata retrieves metadata associated with the given value.
func (test *TestCtx) GetValueMetadata(value proto.Message, view kvs.View) (metadata interface{}) {
	key, err := models.GetKey(value)
	if err != nil {
		test.t.Fatalf("Failed to get key for value %v: %v", value, err)
	}
	model, err := models.GetModelFor(value)
	if err != nil {
		test.t.Fatalf("Failed to get model for value %v: %v", value, err)
	}
	kvDump, err := test.agentClient.SchedulerDump(context.Background(), types.SchedulerDumpOptions{
		KeyPrefix: model.KeyPrefix(),
		View:      view.String(),
	})
	if err != nil {
		test.t.Fatalf("Request to dump values failed: %v", err)
	}
	for _, kv := range kvDump {
		if kv.Key == key {
			return kv.Metadata
		}
	}
	return nil
}

<<<<<<< HEAD
// GetValueMetadata retrieves metadata associated with the given value.
func (ctx *TestCtx) GetValueMetadata(value proto.Message, view kvs.View) (metadata interface{}) {
	key, err := models.GetKey(value)
	if err != nil {
		ctx.t.Fatalf("Failed to get key for value %v: %v", value, err)
	}
	model, err := models.GetModelFor(value)
	if err != nil {
		ctx.t.Fatalf("Failed to get model for value %v: %v", value, err)
	}
	kvDump, err := ctx.agentctl.SchedulerDump(context.Background(), types.SchedulerDumpOptions{
		KeyPrefix: model.KeyPrefix(),
		View:      view.String(),
	})
	if err != nil {
		ctx.t.Fatalf("Request to dump values failed: %v", err)
	}
	for _, kv := range kvDump {
		if kv.Key == key {
			return kv.Metadata
		}
	}
	return nil
}

func (ctx *TestCtx) startPacketTrace(nodes ...string) (stopTrace func()) {
=======
func (test *TestCtx) startPacketTrace(nodes ...string) (stopTrace func()) {
>>>>>>> 8841c95a
	const tracePacketsMax = 100
	for i, node := range nodes {
		if i == 0 {
			_, err := test.ExecVppctl("clear trace")
			if err != nil {
				test.t.Errorf("Failed to clear the packet trace: %v", err)
			}
		}
		_, err := test.ExecVppctl("trace add", fmt.Sprintf("%s %d", node, tracePacketsMax))
		if err != nil {
			test.t.Errorf("Failed to add packet trace for node '%s': %v", node, err)
		}
	}
	return func() {
		if len(nodes) == 0 {
			return
		}
		traces, err := test.ExecVppctl("show trace")
		if err != nil {
			test.t.Errorf("Failed to show packet trace: %v", err)
			return
		}
		test.logger.Printf("Packet trace:\n%s\n", traces)
	}
}

<<<<<<< HEAD
func (ctx *TestCtx) dumpLog() {
	ctx.t.Logf("OUTPUT:\n-----------------\n%s\n------------------\n\n", ctx.outputBuf)
}

func (ctx *TestCtx) checkAgentReady() error {
	agentStatus, err := ctx.agentctl.Status(context.Background())
=======
func (test *TestCtx) checkAgentReady() error {
	agentStatus, err := test.agentClient.Status(test.ctx)
>>>>>>> 8841c95a
	if err != nil {
		return fmt.Errorf("query to get agent status failed: %v", err)
	}
	agent, ok := agentStatus.PluginStatus["VPPAgent"]
	if !ok {
		return fmt.Errorf("agent status missing")
	}
	if agent.State != status.OperationalState_OK {
		return fmt.Errorf("agent status: %v", agent.State.String())
	}
	return nil
}<|MERGE_RESOLUTION|>--- conflicted
+++ resolved
@@ -20,10 +20,6 @@
 	"flag"
 	"fmt"
 	"log"
-<<<<<<< HEAD
-	"net"
-=======
->>>>>>> 8841c95a
 	"os"
 	"regexp"
 	"strings"
@@ -34,10 +30,7 @@
 	"github.com/golang/protobuf/proto"
 	. "github.com/onsi/gomega"
 	"go.ligato.io/cn-infra/v2/health/statuscheck/model/status"
-<<<<<<< HEAD
-=======
 	"go.ligato.io/cn-infra/v2/logging"
->>>>>>> 8841c95a
 	"google.golang.org/grpc"
 
 	"go.ligato.io/vpp-agent/v3/client"
@@ -64,33 +57,6 @@
 	checkPollingInterval = time.Millisecond * 100
 	checkTimeout         = time.Second * 6
 	execTimeout          = 10 * time.Second
-<<<<<<< HEAD
-
-	vppConf = `
-		unix {
-			nodaemon
-			cli-listen /run/vpp/cli.sock
-			cli-no-pager
-			log /tmp/vpp.log
-			full-coredump
-		}
-		api-trace {
-			on
-		}
-		socksvr {
-			socket-name /run/vpp/api.sock
-		}
-		statseg {
-			socket-name /run/vpp/stats.sock
-		}
-		plugins {
-			plugin dpdk_plugin.so { disable }
-		}
-		nat {
-			endpoint-dependent
-		}`
-=======
->>>>>>> 8841c95a
 
 	// VPP input nodes for packet tracing (uncomment when needed)
 	tapv2InputNode = "virtio-input"
@@ -108,11 +74,7 @@
 
 	vppAgent      *vppAgent
 	dockerClient  *docker.Client
-<<<<<<< HEAD
-	agentctl      agentctl.APIClient
-=======
 	agentClient   agentctl.APIClient
->>>>>>> 8841c95a
 	microservices map[string]*microservice
 	nsCalls       nslinuxcalls.NetworkNamespaceAPI
 	vppVersion    string
@@ -163,23 +125,10 @@
 	if img := os.Getenv("VPP_AGENT"); img != "" {
 		agentImg = img
 	}
-<<<<<<< HEAD
-	testCtx.agent = startProcess(t, "VPP-Agent", nil, testCtx.outputBuf, testCtx.outputBuf, "/vpp-agent", agentArgs...)
-
-	// interact with the agent using the client from agentctl
-	testCtx.agentctl, err = agentctl.NewClientWithOpts(
-		agentctl.WithHost(agentctl.DefaultAgentHost),
-		agentctl.WithGrpcPort(*agentGrpcPort),
-		agentctl.WithHTTPPort(*agentHTTPPort))
-	if err != nil {
-		t.Fatalf("Failed to create VPP-agent client: %v", err)
-	}
-=======
 
 	// make sure there are no containers left from the previous run
 	resetVppAgents(t, testCtx.dockerClient)
 	resetMicroservices(t, testCtx.dockerClient)
->>>>>>> 8841c95a
 
 	// if setupE2E fails we need to stop started processes
 	defer func() {
@@ -195,8 +144,6 @@
 		}
 	}()
 
-<<<<<<< HEAD
-=======
 	grpcConfig := "grpc.conf"
 	if val := os.Getenv("GRPC_CONFIG"); val != "" {
 		grpcConfig = val
@@ -228,7 +175,6 @@
 
 	Eventually(testCtx.checkAgentReady, agentInitTimeout, checkPollingInterval).Should(Succeed())
 
->>>>>>> 8841c95a
 	// run initial resync
 	testCtx.syncAgent()
 
@@ -251,27 +197,6 @@
 	if test.t.Failed() || *debug {
 		defer test.dumpLog()
 	}
-<<<<<<< HEAD
-	return ctx.vppVersion
-}
-
-func (ctx *TestCtx) GenericClient() client.GenericClient {
-	client, err := ctx.agentctl.GenericClient()
-	if err != nil {
-		ctx.t.Fatalf("Failed to get generic VPP-agent client: %v", err)
-	}
-	return client
-}
-
-func (ctx *TestCtx) GRPCConn() *grpc.ClientConn {
-	conn, err := ctx.agentctl.GRPCConn()
-	if err != nil {
-		ctx.t.Fatalf("Failed to get gRPC connection: %v", err)
-	}
-	return conn
-}
-=======
->>>>>>> 8841c95a
 
 	if test.cancel != nil {
 		test.cancel()
@@ -284,13 +209,8 @@
 	}
 
 	// close the agentctl client
-<<<<<<< HEAD
-	if err := ctx.agentctl.Close(); err != nil {
-		ctx.t.Logf("closing the client failed: %v", err)
-=======
 	if err := test.agentClient.Close(); err != nil {
 		test.t.Logf("closing the client failed: %v", err)
->>>>>>> 8841c95a
 	}
 
 	if err := test.vppAgent.Stop(); err != nil {
@@ -329,17 +249,6 @@
 }
 
 // syncAgent runs downstream resync and returns the list of executed operations.
-<<<<<<< HEAD
-func (ctx *TestCtx) syncAgent() (executed kvs.RecordedTxnOps) {
-	txn, err := ctx.agentctl.SchedulerResync(context.Background(), types.SchedulerResyncOptions{
-		Retry: true,
-	})
-	if err != nil {
-		ctx.t.Fatalf("Downstream resync request has failed: %v", err)
-	}
-	if txn.Start.IsZero() {
-		ctx.t.Fatalf("Downstream resync returned empty transaction record: %v", txn)
-=======
 func (test *TestCtx) syncAgent() (executed kvs.RecordedTxnOps) {
 	txn, err := test.agentClient.SchedulerResync(context.Background(), types.SchedulerResyncOptions{
 		Retry: true,
@@ -349,7 +258,6 @@
 	}
 	if txn.Start.IsZero() {
 		test.t.Fatalf("Downstream resync returned empty transaction record: %v", txn)
->>>>>>> 8841c95a
 	}
 	return txn.Executed
 }
@@ -366,26 +274,6 @@
 	return true
 }
 
-<<<<<<< HEAD
-// ExecCmd executes command and returns stdout, stderr as strings and error.
-func (ctx *TestCtx) ExecCmd(cmd string, args ...string) (string, string, error) {
-	ctx.t.Helper()
-	ctx.logger.Printf("exec: '%s %s'", cmd, strings.Join(args, " "))
-	var stdout, stderr bytes.Buffer
-	execCtx, cancel := context.WithDeadline(context.Background(), time.Now().Add(execTimeout))
-	defer cancel()
-	c := exec.CommandContext(execCtx, cmd, args...)
-	c.Stdout = &stdout
-	c.Stderr = &stderr
-	err := c.Run()
-	if *debug {
-		if strings.TrimSpace(stdout.String()) != "" {
-			ctx.logger.Printf(" stdout:\n%s", stdout.String())
-		}
-		if strings.TrimSpace(stderr.String()) != "" {
-			ctx.logger.Printf(" stderr:\n%s", stderr.String())
-		}
-=======
 // ExecCmd executes command in agent and returns stdout, stderr as strings and error.
 func (test *TestCtx) ExecCmd(cmd string, args ...string) (stdout, stderr string, err error) {
 	test.t.Helper()
@@ -396,7 +284,6 @@
 	if err != nil {
 		logging.Errorf("exec cmd failed: %v", err)
 		return
->>>>>>> 8841c95a
 	}
 
 	return
@@ -603,24 +490,15 @@
 	return test.getValueStateByKey(key, derivedKey)
 }
 
-<<<<<<< HEAD
-func (ctx *TestCtx) getValueStateByKey(key, derivedKey string) kvscheduler.ValueState {
-	values, err := ctx.agentctl.SchedulerValues(context.Background(), types.SchedulerValuesOptions{
-=======
 func (test *TestCtx) getValueStateByKey(key, derivedKey string) kvscheduler.ValueState {
 	values, err := test.agentClient.SchedulerValues(context.Background(), types.SchedulerValuesOptions{
->>>>>>> 8841c95a
 		Key: key,
 	})
 	if err != nil {
 		test.t.Fatalf("Request to obtain value status has failed: %v", err)
 	}
 	if len(values) != 1 {
-<<<<<<< HEAD
-		ctx.t.Fatalf("Expected single value status, got status for %d values", len(values))
-=======
 		test.t.Fatalf("Expected single value status, got status for %d values", len(values))
->>>>>>> 8841c95a
 	}
 	st := values[0]
 	if st.GetValue().GetKey() != key {
@@ -678,36 +556,7 @@
 	return nil
 }
 
-<<<<<<< HEAD
-// GetValueMetadata retrieves metadata associated with the given value.
-func (ctx *TestCtx) GetValueMetadata(value proto.Message, view kvs.View) (metadata interface{}) {
-	key, err := models.GetKey(value)
-	if err != nil {
-		ctx.t.Fatalf("Failed to get key for value %v: %v", value, err)
-	}
-	model, err := models.GetModelFor(value)
-	if err != nil {
-		ctx.t.Fatalf("Failed to get model for value %v: %v", value, err)
-	}
-	kvDump, err := ctx.agentctl.SchedulerDump(context.Background(), types.SchedulerDumpOptions{
-		KeyPrefix: model.KeyPrefix(),
-		View:      view.String(),
-	})
-	if err != nil {
-		ctx.t.Fatalf("Request to dump values failed: %v", err)
-	}
-	for _, kv := range kvDump {
-		if kv.Key == key {
-			return kv.Metadata
-		}
-	}
-	return nil
-}
-
-func (ctx *TestCtx) startPacketTrace(nodes ...string) (stopTrace func()) {
-=======
 func (test *TestCtx) startPacketTrace(nodes ...string) (stopTrace func()) {
->>>>>>> 8841c95a
 	const tracePacketsMax = 100
 	for i, node := range nodes {
 		if i == 0 {
@@ -734,17 +583,8 @@
 	}
 }
 
-<<<<<<< HEAD
-func (ctx *TestCtx) dumpLog() {
-	ctx.t.Logf("OUTPUT:\n-----------------\n%s\n------------------\n\n", ctx.outputBuf)
-}
-
-func (ctx *TestCtx) checkAgentReady() error {
-	agentStatus, err := ctx.agentctl.Status(context.Background())
-=======
 func (test *TestCtx) checkAgentReady() error {
 	agentStatus, err := test.agentClient.Status(test.ctx)
->>>>>>> 8841c95a
 	if err != nil {
 		return fmt.Errorf("query to get agent status failed: %v", err)
 	}
