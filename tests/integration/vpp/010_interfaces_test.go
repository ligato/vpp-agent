--- conflicted
+++ resolved
@@ -56,17 +56,10 @@
 }
 
 func TestInterfaceEnabledFieldWithLoopback(t *testing.T) {
-<<<<<<< HEAD
-	ctx := setupVPP(t)
-	defer ctx.teardownVPP()
-
-	h := ifplugin_vppcalls.CompatibleInterfaceVppHandler(ctx.vppBinapi, logrus.NewLogger("test"))
-=======
-	test := setupVPP(t)
-	defer test.teardownVPP()
-
-	h := ifplugin_vppcalls.CompatibleInterfaceVppHandler(test.vppClient, logrus.NewLogger("test"))
->>>>>>> 0e2148d3
+	test := setupVPP(t)
+	defer test.teardownVPP()
+
+	h := ifplugin_vppcalls.CompatibleInterfaceVppHandler(test.vppClient, logrus.NewLogger("test"))
 
 	ifIdx0, err := h.AddLoopbackInterface("loop0")
 	if err != nil {
@@ -74,11 +67,7 @@
 	}
 
 	// Test after creation
-<<<<<<< HEAD
-	ifaces, err := h.DumpInterfaces()
-=======
 	ifaces, err := h.DumpInterfaces(test.Context)
->>>>>>> 0e2148d3
 	if err != nil {
 		t.Fatalf("dumping interfaces failed: %v", err)
 	}
@@ -98,11 +87,7 @@
 	if err != nil {
 		t.Fatalf("enabling interface failed: %v", err)
 	}
-<<<<<<< HEAD
-	ifaces, err = h.DumpInterfaces()
-=======
 	ifaces, err = h.DumpInterfaces(test.Context)
->>>>>>> 0e2148d3
 	if err != nil {
 		t.Fatalf("dumping interfaces failed: %v", err)
 	}
@@ -122,11 +107,7 @@
 	if err != nil {
 		t.Fatalf("disabling interface failed: %v", err)
 	}
-<<<<<<< HEAD
-	ifaces, err = h.DumpInterfaces()
-=======
 	ifaces, err = h.DumpInterfaces(test.Context)
->>>>>>> 0e2148d3
 	if err != nil {
 		t.Fatalf("dumping interfaces failed: %v", err)
 	}
@@ -146,27 +127,6 @@
 // loopback interface after calling InterfaceAdminUp
 // memif should keep link state down
 func TestInterfaceEnabledFieldWithMemif(t *testing.T) {
-<<<<<<< HEAD
-	ctx := setupVPP(t)
-	defer ctx.teardownVPP()
-
-	h := ifplugin_vppcalls.CompatibleInterfaceVppHandler(ctx.vppBinapi, logrus.NewLogger("test"))
-
-	err := h.RegisterMemifSocketFilename("/tmp/memif1.sock", 2)
-	if err != nil {
-		t.Fatalf("registering memif socket filename faild: %v", err)
-	}
-	memifIdx, err := h.AddMemifInterface(
-		"memif1",
-		&vpp_interfaces.MemifLink{
-			Id:             1,
-			Master:         true,
-			Secret:         "secret",
-			SocketFilename: "/tmp/memif1.sock",
-		},
-		2,
-	)
-=======
 	test := setupVPP(t)
 	defer test.teardownVPP()
 
@@ -183,17 +143,12 @@
 		Secret:         "secret",
 		SocketFilename: "/tmp/memif1.sock",
 	}, 2)
->>>>>>> 0e2148d3
 	if err != nil {
 		t.Fatalf("creating memif interface failed: %v", err)
 	}
 
 	// Test after creation
-<<<<<<< HEAD
-	ifaces, err := h.DumpInterfaces()
-=======
 	ifaces, err := h.DumpInterfaces(test.Context)
->>>>>>> 0e2148d3
 	if err != nil {
 		t.Fatalf("dumping interfaces failed: %v", err)
 	}
@@ -213,11 +168,7 @@
 	if err != nil {
 		t.Fatalf("enabling interface failed: %v", err)
 	}
-<<<<<<< HEAD
-	ifaces, err = h.DumpInterfaces()
-=======
 	ifaces, err = h.DumpInterfaces(test.Context)
->>>>>>> 0e2148d3
 	if err != nil {
 		t.Fatalf("dumping interfaces failed: %v", err)
 	}
@@ -237,11 +188,7 @@
 	if err != nil {
 		t.Fatalf("disabling interface failed: %v", err)
 	}
-<<<<<<< HEAD
-	ifaces, err = h.DumpInterfaces()
-=======
 	ifaces, err = h.DumpInterfaces(test.Context)
->>>>>>> 0e2148d3
 	if err != nil {
 		t.Fatalf("dumping interfaces failed: %v", err)
 	}
